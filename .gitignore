# dev + obj
*~
*.o
*.a
*.lo
*.la
*.so
*.so.*
.deps
.libs
cscope.*
TAGS

# ac/am
Makefile.in
/aclocal.m4
/autom4te.cache/
/compile
/config.*
/configure
/depcomp
/install-sh
/libtool
/ltmain.sh
/m4/
/missing
/stamp-h1

# executables
/drivers/lock-util
/drivers/tapdisk-stream
/drivers/td-rated
/drivers/td-util
/drivers/tapdisk
/control/tap-ctl
/part/part-util
/lvm/lvm-util
/vhd/vhd-index
/vhd/vhd-update
/vhd/vhd-util
/vhd/lib/test/random-copy
/vhd/lib/test/test-snapshot
/tapback/tapback

# generated makefiles
/Makefile
/lvm/Makefile
/part/Makefile
/drivers/Makefile
/control/Makefile
/include/Makefile
/vhd/Makefile
/vhd/lib/Makefile
/vhd/lib/test/Makefile
<<<<<<< HEAD
/tapback/Makefile
=======
mk/config.log
>>>>>>> 57ee889c

# dist output
/blktap-*.tar.*
/blktap-*/

# doxygen
/html/

# ctags
tags

# vim swap files
*.swp

# diff/patch
*.orig

mk/config.log<|MERGE_RESOLUTION|>--- conflicted
+++ resolved
@@ -52,11 +52,8 @@
 /vhd/Makefile
 /vhd/lib/Makefile
 /vhd/lib/test/Makefile
-<<<<<<< HEAD
 /tapback/Makefile
-=======
 mk/config.log
->>>>>>> 57ee889c
 
 # dist output
 /blktap-*.tar.*
@@ -72,6 +69,4 @@
 *.swp
 
 # diff/patch
-*.orig
-
-mk/config.log+*.orig