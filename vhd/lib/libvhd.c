/*
 * Copyright (C) Citrix Systems Inc.
 *
 * This program is free software; you can redistribute it and/or
 * modify it under the terms of the GNU General Public License
 * as published by the Free Software Foundation; version 2.1 only
 *
 * This program is distributed in the hope that it will be useful,
 * but WITHOUT ANY WARRANTY; without even the implied warranty of
 * MERCHANTABILITY or FITNESS FOR A PARTICULAR PURPOSE.  See the
 * GNU General Public License for more details.
 *
 * You should have received a copy of the GNU General Public License
 * along with this program; if not, write to the Free Software Foundation, Inc.,
 * 51 Franklin Street, Fifth Floor, Boston, MA  02110-1301, USA.
 */

#ifdef HAVE_CONFIG_H
#include "config.h"
#endif

#ifndef _GNU_SOURCE
#define _GNU_SOURCE
#endif
#include <stdio.h>
#include <errno.h>
#include <fcntl.h>
#include <stdlib.h>
#include <unistd.h>
#include <string.h>
#include <libgen.h>
#include <iconv.h>
#include <limits.h>
#include <sys/mman.h>
#include <sys/stat.h>
#include <sys/types.h>

#include "debug.h"
#include "libvhd.h"
#include "relative-path.h"
#include "canonpath.h"

/* VHD uses an epoch of 12:00AM, Jan 1, 2000. This is the Unix timestamp for 
 * the start of the VHD epoch. */
#define VHD_EPOCH_START 946684800

/* VHD uses an epoch of 12:00AM, Jan 1, 2000. This is the Unix timestamp for 
 * the start of the VHD epoch. */
#define VHD_EPOCH_START 946684800

#define VHD_HEADER_MAX_RETRIES 10

static int libvhd_dbg = 0;

void
libvhd_set_log_level(int level)
{
	if (level)
		libvhd_dbg = 1;
}

#define VHDLOG(_f, _a...)						\
	do {								\
		if (libvhd_dbg)						\
			syslog(LOG_INFO, "libvhd::%s: "_f,		\
			       __func__, ##_a);				\
	} while (0)

#ifdef ENABLE_FAILURE_TESTING
const char* ENV_VAR_FAIL[NUM_FAIL_TESTS] = {
	"VHD_UTIL_TEST_FAIL_REPARENT_BEGIN",
	"VHD_UTIL_TEST_FAIL_REPARENT_LOCATOR",
	"VHD_UTIL_TEST_FAIL_REPARENT_END",
	"VHD_UTIL_TEST_FAIL_RESIZE_BEGIN",
	"VHD_UTIL_TEST_FAIL_RESIZE_DATA_MOVED",
	"VHD_UTIL_TEST_FAIL_RESIZE_METADATA_MOVED",
	"VHD_UTIL_TEST_FAIL_RESIZE_END"
};
int TEST_FAIL[NUM_FAIL_TESTS];
#endif // ENABLE_FAILURE_TESTING

static void vhd_cache_init(vhd_context_t *);
static int vhd_cache_enabled(vhd_context_t *);
static int vhd_cache_load(vhd_context_t *);
static int vhd_cache_unload(vhd_context_t *);
static vhd_context_t * vhd_cache_get_parent(vhd_context_t *);

static inline int
old_test_bit(volatile char *addr, int nr)
{
	return (((uint32_t *)addr)[nr >> 5] >> (nr & 31)) & 1;
}

static inline void
old_set_bit(volatile char *addr, int nr)
{
	((uint32_t *)addr)[nr >> 5] |= (1 << (nr & 31));
}

static inline void
old_clear_bit(volatile char *addr, int nr)
{
	((uint32_t *)addr)[nr >> 5] &= ~(1 << (nr & 31));
}

void
vhd_footer_in(vhd_footer_t *footer)
{
	BE32_IN(&footer->features);
	BE32_IN(&footer->ff_version);
	BE64_IN(&footer->data_offset);
	BE32_IN(&footer->timestamp);
	BE32_IN(&footer->crtr_ver);
	BE32_IN(&footer->crtr_os);
	BE64_IN(&footer->orig_size);
	BE64_IN(&footer->curr_size);
	BE32_IN(&footer->geometry);
	BE32_IN(&footer->type);
	BE32_IN(&footer->checksum);
}

void
vhd_footer_out(vhd_footer_t *footer)
{
	BE32_OUT(&footer->features);
	BE32_OUT(&footer->ff_version);
	BE64_OUT(&footer->data_offset);
	BE32_OUT(&footer->timestamp);
	BE32_OUT(&footer->crtr_ver);
	BE32_OUT(&footer->crtr_os);
	BE64_OUT(&footer->orig_size);
	BE64_OUT(&footer->curr_size);
	BE32_OUT(&footer->geometry);
	BE32_OUT(&footer->type);
	BE32_OUT(&footer->checksum);
}

void
vhd_header_in(vhd_header_t *header)
{
	int i, n;

	BE64_IN(&header->data_offset);
	BE64_IN(&header->table_offset);
	BE32_IN(&header->hdr_ver);
	BE32_IN(&header->max_bat_size);
	BE32_IN(&header->block_size);
	BE32_IN(&header->checksum);
	BE32_IN(&header->prt_ts);

	n = sizeof(header->loc) / sizeof(vhd_parent_locator_t);

	for (i = 0; i < n; i++) {
		BE32_IN(&header->loc[i].code);
		BE32_IN(&header->loc[i].data_space);
		BE32_IN(&header->loc[i].data_len);
		BE64_IN(&header->loc[i].data_offset);
	}
}

void
vhd_header_out(vhd_header_t *header)
{
	int i, n;

	BE64_OUT(&header->data_offset);
	BE64_OUT(&header->table_offset);
	BE32_OUT(&header->hdr_ver);
	BE32_OUT(&header->max_bat_size);
	BE32_OUT(&header->block_size);
	BE32_OUT(&header->checksum);
	BE32_OUT(&header->prt_ts);

	n = sizeof(header->loc) / sizeof(vhd_parent_locator_t);

	for (i = 0; i < n; i++) {
		BE32_OUT(&header->loc[i].code);
		BE32_OUT(&header->loc[i].data_space);
		BE32_OUT(&header->loc[i].data_len);
		BE64_OUT(&header->loc[i].data_offset);
	}
}

void
vhd_batmap_header_in(vhd_batmap_t *batmap)
{
	BE64_IN(&batmap->header.batmap_offset);
	BE32_IN(&batmap->header.batmap_size);
	BE32_IN(&batmap->header.batmap_version);
	BE32_IN(&batmap->header.checksum);
}

void
vhd_batmap_header_out(vhd_batmap_t *batmap)
{
	BE64_OUT(&batmap->header.batmap_offset);
	BE32_OUT(&batmap->header.batmap_size);
	BE32_OUT(&batmap->header.batmap_version);
	BE32_OUT(&batmap->header.checksum);
}

void
vhd_bat_in(vhd_bat_t *bat)
{
	int i;

	for (i = 0; i < bat->entries; i++)
		BE32_IN(&bat->bat[i]);
}

void
vhd_bat_out(vhd_bat_t *bat)
{
	int i;

	for (i = 0; i < bat->entries; i++)
		BE32_OUT(&bat->bat[i]);
}

uint32_t
vhd_checksum_footer(vhd_footer_t *footer)
{
	int i;
	unsigned char *blob;
	uint32_t checksum, tmp;

	checksum         = 0;
	tmp              = footer->checksum;
	footer->checksum = 0;

	blob = (unsigned char *)footer;
	for (i = 0; i < sizeof(vhd_footer_t); i++)
		checksum += (uint32_t)blob[i];

	footer->checksum = tmp;
	return ~checksum;
}

int
vhd_validate_footer(vhd_footer_t *footer)
{
	int csize;
	uint32_t checksum;

	csize = sizeof(footer->cookie);
	if (memcmp(footer->cookie, HD_COOKIE, csize) != 0 &&
	    memcmp(footer->cookie, VHD_POISON_COOKIE, csize) != 0) {
		char buf[9];
		memcpy(buf, footer->cookie, 8);
		buf[8]= '\0';
		VHDLOG("invalid footer cookie: %s\n", buf);
		return -EINVAL;
	}

	checksum = vhd_checksum_footer(footer);
	if (checksum != footer->checksum) {
		/*
		 * early td-util did not re-calculate
		 * checksum when marking vhds 'hidden'
		 */
		if (footer->hidden &&
		    !strncmp(footer->crtr_app, "tap", 3) &&
		    (footer->crtr_ver == VHD_VERSION(0, 1) ||
		     footer->crtr_ver == VHD_VERSION(1, 1))) {
			char tmp = footer->hidden;
			footer->hidden = 0;
			checksum = vhd_checksum_footer(footer);
			footer->hidden = tmp;

			if (checksum == footer->checksum)
				return 0;
		}

		VHDLOG("invalid footer checksum: "
		       "footer = 0x%08x, calculated = 0x%08x\n",
		       footer->checksum, checksum);
		return -EINVAL;
	}

	return 0;
}

uint32_t
vhd_checksum_header(vhd_header_t *header)
{
	int i;
	unsigned char *blob;
	uint32_t checksum, tmp;

	checksum         = 0;
	tmp              = header->checksum;
	header->checksum = 0;

	blob = (unsigned char *)header;
	for (i = 0; i < sizeof(vhd_header_t); i++)
		checksum += (uint32_t)blob[i];

	header->checksum = tmp;
	return ~checksum;
}

int
vhd_validate_header(vhd_header_t *header)
{
	int i, n;
	uint32_t checksum;

	if (memcmp(header->cookie, DD_COOKIE, 8) != 0) {
		char buf[9];
		memcpy(buf, header->cookie, 8);
		buf[8] = '\0';
		VHDLOG("invalid header cookie: %s\n", buf);
		return -EINVAL;
	}

	if (header->hdr_ver != 0x00010000) {
		VHDLOG("invalid header version 0x%08x\n", header->hdr_ver);
		return -EINVAL;
	}

	if (header->data_offset != 0xFFFFFFFFFFFFFFFFULL) {
		VHDLOG("invalid header data_offset 0x%016"PRIx64"\n",
		       header->data_offset);
		return -EINVAL;
	}

	n = sizeof(header->loc) / sizeof(vhd_parent_locator_t);
	for (i = 0; i < n; i++)
		if (vhd_validate_platform_code(header->loc[i].code))
			return -EINVAL;

	checksum = vhd_checksum_header(header);
	if (checksum != header->checksum) {
		VHDLOG("invalid header checksum: "
		       "header = 0x%08x, calculated = 0x%08x\n",
		       header->checksum, checksum);
		return -EINVAL;
	}

	return 0;
}

static inline int
vhd_validate_bat(vhd_bat_t *bat)
{
	if (!bat->bat)
		return -EINVAL;

	return 0;
}

uint32_t
vhd_checksum_batmap(vhd_context_t *ctx, vhd_batmap_t *batmap)
{
	int i;
	char *blob;
	uint32_t checksum;
	size_t map_size;

	blob     = batmap->map;
	checksum = 0;

	map_size = vhd_sectors_to_bytes(secs_round_up_no_zero(
			ctx->footer.curr_size >> (VHD_BLOCK_SHIFT + 3)));

	for (i = 0; i < map_size; i++) {
		if (batmap->header.batmap_version == VHD_BATMAP_VERSION(1, 1))
			checksum += (uint32_t)blob[i];
		else
			checksum += (uint32_t)(unsigned char)blob[i];
	}

	return ~checksum;
}

int
vhd_validate_batmap_header(vhd_batmap_t *batmap)
{
	if (memcmp(batmap->header.cookie, VHD_BATMAP_COOKIE, 8))
		return -EINVAL;

	if (batmap->header.batmap_version > VHD_BATMAP_CURRENT_VERSION)
		return -EINVAL;

	return 0;
}

int
vhd_validate_batmap(vhd_context_t *ctx, vhd_batmap_t *batmap)
{
	uint32_t checksum;

	if (!batmap->map)
		return -EINVAL;

	checksum = vhd_checksum_batmap(ctx, batmap);
	if (checksum != batmap->header.checksum)
		return -EINVAL;

	return 0;
}

int
vhd_batmap_header_offset(vhd_context_t *ctx, off64_t *_off)
{
	off64_t off;
	size_t  bat;

	*_off = 0;

	off  = ctx->header.table_offset;
	bat  = ctx->header.max_bat_size * sizeof(uint32_t);
	off += vhd_bytes_padded(bat);

	*_off = off;
	return 0;
}

int
vhd_validate_platform_code(uint32_t code)
{
	switch (code) {
	case PLAT_CODE_NONE:
	case PLAT_CODE_WI2R:
	case PLAT_CODE_WI2K:
	case PLAT_CODE_W2RU:
	case PLAT_CODE_W2KU:
	case PLAT_CODE_MAC:
	case PLAT_CODE_MACX:
		return 0;
	default:
		VHDLOG("invalid parent locator code %u\n", code);
		return -EINVAL;
	}
}

int
vhd_parent_locator_count(vhd_context_t *ctx)
{
	return (sizeof(ctx->header.loc) / sizeof(vhd_parent_locator_t));
}

int
vhd_hidden(vhd_context_t *ctx, int *hidden)
{
	int err;

	*hidden = 0;

	if (vhd_type_dynamic(ctx) && vhd_creator_tapdisk(ctx) &&
	    (ctx->footer.crtr_ver == VHD_VERSION(0, 1) ||
	     ctx->footer.crtr_ver == VHD_VERSION(1, 1))) {
		vhd_footer_t copy;

		err = vhd_read_footer_at(ctx, &copy, 0);
		if (err) {
			VHDLOG("error reading backup footer of %s: %d\n",
			       ctx->file, err);
			return err;
		}
		*hidden = copy.hidden;
	} else
		*hidden = ctx->footer.hidden;

	return 0;
}

int
vhd_chain_depth(vhd_context_t *ctx, int *depth)
{
	char *file;
	int err, cnt;
	vhd_context_t vhd, *cur;

	err    = 0;
	cnt    = 0;
	*depth = 0;
	file   = NULL;
	cur    = ctx;

	for (;;) {
		cnt++;

		if (cur->footer.type != HD_TYPE_DIFF)
			break;

		if (vhd_parent_raw(cur)) {
			cnt++;
			break;
		}

		err = vhd_parent_locator_get(cur, &file);
		if (err) {
			file = NULL;
			break;
		}

		if (cur != ctx) {
			vhd_close(cur);
			cur = NULL;
		}

		err = vhd_open(&vhd, file, VHD_OPEN_RDONLY);
		if (err)
			break;

		cur = &vhd;
		free(file);
		file = NULL;
	}

	free(file);
	if (cur && cur != ctx)
		vhd_close(cur);

	if (!err)
		*depth = cnt;

	return err;
}

int
vhd_batmap_test(vhd_context_t *ctx, vhd_batmap_t *batmap, uint32_t block)
{
	if (!vhd_has_batmap(ctx) || !batmap->map)
		return 0;

	if (block >= (batmap->header.batmap_size << (VHD_SECTOR_SHIFT + 3)))
		return 0;

	return test_bit(batmap->map, block);
}

void
vhd_batmap_set(vhd_context_t *ctx, vhd_batmap_t *batmap, uint32_t block)
{
	if (!vhd_has_batmap(ctx) || !batmap->map)
		return;

	if (block >= (batmap->header.batmap_size << (VHD_SECTOR_SHIFT + 3)))
		return;

	set_bit(batmap->map, block);
}

void
vhd_batmap_clear(vhd_context_t *ctx, vhd_batmap_t *batmap, uint32_t block)
{
	if (!vhd_has_batmap(ctx) || !batmap->map)
		return;

	if (block >= (batmap->header.batmap_size << (VHD_SECTOR_SHIFT + 3)))
		return;

	clear_bit(batmap->map, block);
}

int
vhd_bitmap_test(vhd_context_t *ctx, char *map, uint32_t block)
{
	if (vhd_creator_tapdisk(ctx) &&
	    ctx->footer.crtr_ver == 0x00000001)
		return old_test_bit(map, block);

	return test_bit(map, block);
}

void
vhd_bitmap_set(vhd_context_t *ctx, char *map, uint32_t block)
{
	if (vhd_creator_tapdisk(ctx) &&
	    ctx->footer.crtr_ver == 0x00000001)
		return old_set_bit(map, block);

	return set_bit(map, block);
}

void
vhd_bitmap_clear(vhd_context_t *ctx, char *map, uint32_t block)
{
	if (vhd_creator_tapdisk(ctx) &&
	    ctx->footer.crtr_ver == 0x00000001)
		return old_clear_bit(map, block);

	return clear_bit(map, block);
}

/*
 * returns absolute offset of the first 
 * byte of the file which is not vhd metadata
 */
int
vhd_end_of_headers(vhd_context_t *ctx, off64_t *end)
{
	int err, i, n;
	uint32_t bat_bytes;
	off64_t eom, bat_end;
	vhd_parent_locator_t *loc;

	*end = 0;

	if (!vhd_type_dynamic(ctx))
		return 0;

	eom       = ctx->footer.data_offset + sizeof(vhd_header_t);

	bat_bytes = vhd_bytes_padded(ctx->header.max_bat_size * sizeof(uint32_t));
	bat_end   = ctx->header.table_offset + bat_bytes;

	eom       = MAX(eom, bat_end);

	if (vhd_has_batmap(ctx)) {
		off64_t hdr_end, hdr_secs, map_end, map_secs;

		err = vhd_get_batmap(ctx);
		if (err)
			return err;

		hdr_secs = secs_round_up_no_zero(sizeof(vhd_batmap_header_t));
		err      = vhd_batmap_header_offset(ctx, &hdr_end);
		if (err)
			return err;

		hdr_end += vhd_sectors_to_bytes(hdr_secs);
		eom      = MAX(eom, hdr_end);

		map_secs = ctx->batmap.header.batmap_size;
		map_end  = (ctx->batmap.header.batmap_offset +
			    vhd_sectors_to_bytes(map_secs));
		eom      = MAX(eom, map_end);
	}

	/* parent locators */
	n = sizeof(ctx->header.loc) / sizeof(vhd_parent_locator_t);

	for (i = 0; i < n; i++) {
		off64_t loc_end;

		loc = &ctx->header.loc[i];
		if (loc->code == PLAT_CODE_NONE)
			continue;

		loc_end = loc->data_offset + vhd_parent_locator_size(loc);
		eom     = MAX(eom, loc_end);
	}

	*end = eom;
	return 0;
}

int
vhd_end_of_data(vhd_context_t *ctx, off64_t *end)
{
	int i, err;
	off64_t max;
	uint64_t blk;

	if (!vhd_type_dynamic(ctx)) {
		err = vhd_seek(ctx, 0, SEEK_END);
		if (err)
			return err;

		max = vhd_position(ctx);
		if (max == (off64_t)-1)
			return -errno;

		*end = max - sizeof(vhd_footer_t);
		return 0;
	}

	err = vhd_end_of_headers(ctx, &max);
	if (err)
		return err;

	err = vhd_get_bat(ctx);
	if (err)
		return err;

	max >>= VHD_SECTOR_SHIFT;

	for (i = 0; i < ctx->bat.entries; i++) {
		blk = ctx->bat.bat[i];

		if (blk != DD_BLK_UNUSED) {
			blk += ctx->spb + ctx->bm_secs;
			max  = MAX(blk, max);
		}
	}

	*end = vhd_sectors_to_bytes(max);
	return 0;
}

uint32_t inline
vhd_time(time_t time)
{
	return (uint32_t)(time - VHD_EPOCH_START);
}

/* 
 * Stringify the VHD timestamp for printing.
 * As with ctime_r, target must be >=26 bytes.
 */
size_t 
vhd_time_to_string(uint32_t timestamp, char *target)
{
	char *cr;
<<<<<<< HEAD
	time_t unix_timestamp;
=======
	struct tm tm;
	time_t unix_timestamp;

	memset(&tm, 0, sizeof(struct tm));
>>>>>>> df5a81e5

	unix_timestamp = (time_t)timestamp + VHD_EPOCH_START;
	ctime_r(&unix_timestamp, target);

	/* handle mad ctime_r newline appending. */
	if ((cr = strchr(target, '\n')) != NULL)
		*cr = '\0';

	return (strlen(target));
}

/*
 * nabbed from vhd specs.
 */
uint32_t
vhd_chs(uint64_t size)
{
	uint32_t secs, cylinders, heads, spt, cth;

	secs = secs_round_up_no_zero(size);

	if (secs > 65535 * 16 * 255)
		secs = 65535 * 16 * 255;

	if (secs >= 65535 * 16 * 63) {
		spt   = 255;
		cth   = secs / spt;
		heads = 16;
	} else {
		spt   = 17;
		cth   = secs / spt;
		heads = (cth + 1023) / 1024;

		if (heads < 4)
			heads = 4;

		if (cth >= (heads * 1024) || heads > 16) {
			spt   = 31;
			cth   = secs / spt;
			heads = 16;
		}

		if (cth >= heads * 1024) {
			spt   = 63;
			cth   = secs / spt;
			heads = 16;
		}
	}

	cylinders = cth / heads;

	return GEOM_ENCODE(cylinders, heads, spt);
}

int
vhd_get_footer(vhd_context_t *ctx)
{
	if (!vhd_validate_footer(&ctx->footer))
		return 0;

	return vhd_read_footer(ctx, &ctx->footer, false);
}

int
vhd_get_header(vhd_context_t *ctx)
{
	if (!vhd_type_dynamic(ctx))
		return -EINVAL;

	if (!vhd_validate_header(&ctx->header))
		return 0;

	return vhd_read_header(ctx, &ctx->header);
}

int
vhd_get_bat(vhd_context_t *ctx)
{
	if (!vhd_type_dynamic(ctx))
		return -EINVAL;

	if (!vhd_validate_bat(&ctx->bat))
		return 0;

	vhd_put_bat(ctx);
	return vhd_read_bat(ctx, &ctx->bat);
}

int
vhd_get_batmap(vhd_context_t *ctx)
{
	if (!vhd_has_batmap(ctx))
		return -EINVAL;

	if (!vhd_validate_batmap(ctx, &ctx->batmap))
		return 0;

	vhd_put_batmap(ctx);
	return vhd_read_batmap(ctx, &ctx->batmap);
}

void
vhd_put_footer(vhd_context_t *ctx)
{
	memset(&ctx->footer, 0, sizeof(vhd_footer_t));
}

void
vhd_put_header(vhd_context_t *ctx)
{
	memset(&ctx->header, 0, sizeof(vhd_header_t));
}

void
vhd_put_bat(vhd_context_t *ctx)
{
	if (!vhd_type_dynamic(ctx))
		return;

	free(ctx->bat.bat);
	memset(&ctx->bat, 0, sizeof(vhd_bat_t));
}

void
vhd_put_batmap(vhd_context_t *ctx)
{
	if (!vhd_type_dynamic(ctx))
		return;

	if (!vhd_has_batmap(ctx))
		return;

	free(ctx->batmap.map);
	memset(&ctx->batmap, 0, sizeof(vhd_batmap_t));
}

/*
 * look for 511 byte footer at end of file
 */
int
vhd_read_short_footer(vhd_context_t *ctx, vhd_footer_t *footer)
{
	off64_t eof;
	void *buf;
	int err;

	buf = NULL;

	err = vhd_seek(ctx, 0, SEEK_END);
	if (err)
		goto out;

	eof = vhd_position(ctx);
	if (eof == (off64_t)-1) {
		err = -errno;
		goto out;
	}

	err = vhd_seek(ctx, eof - 511, SEEK_SET);
	if (err)
		goto out;

	err = posix_memalign(&buf, VHD_SECTOR_SIZE, sizeof(vhd_footer_t));
	if (err) {
		buf = NULL;
		err = -err;
		goto out;
	}

	memset(buf, 0, sizeof(vhd_footer_t));

	/*
	 * expecting short read here
	 */
	vhd_read(ctx, buf, sizeof(vhd_footer_t));

	memcpy(footer, buf, sizeof(vhd_footer_t));

	vhd_footer_in(footer);
	err = vhd_validate_footer(footer);

out:
	if (err)
		VHDLOG("%s: failed reading short footer: %d\n",
		       ctx->file, err);
	free(buf);
	return err;
}

int
vhd_read_footer_at(vhd_context_t *ctx, vhd_footer_t *footer, off64_t off)
{
	void *buf;
	int err;

	buf = NULL;

	err = vhd_seek(ctx, off, SEEK_SET);
	if (err)
		goto out;

	err = posix_memalign(&buf, VHD_SECTOR_SIZE, sizeof(vhd_footer_t));
	if (err) {
		buf = NULL;
		err = -err;
		goto out;
	}

	err = vhd_read(ctx, buf, sizeof(vhd_footer_t));
	if (err)
		goto out;

	memcpy(footer, buf, sizeof(vhd_footer_t));

	vhd_footer_in(footer);
	err = vhd_validate_footer(footer);

out:
	if (err)
		VHDLOG("%s: reading footer at 0x%08"PRIx64" failed: %d\n",
		       ctx->file, off, err);
	free(buf);
	return err;
}

int
vhd_read_footer(vhd_context_t *ctx, vhd_footer_t *footer, bool use_bkp_footer)
{
	int err;
	off64_t off;

	err = vhd_seek(ctx, 0, SEEK_END);
	if (err)
		return err;

	off = vhd_position(ctx);
	if (off == (off64_t)-1)
		return -errno;

	if (!use_bkp_footer) {
		err = vhd_read_footer_at(ctx, footer, off - 512);
		if (err != -EINVAL)
			return err;

		err = vhd_read_short_footer(ctx, footer);
		if (err != -EINVAL)
			return err;
	}

	/* 
	 * Disable the enforcement of VHD_OPEN_STRICT until we figure out how 
	 * to recover from crashes. Note that we never enforced it before 
	 * anyways due to a bug (CA-28285) and everything was ok.
	 */
	/* if (ctx->oflags & VHD_OPEN_STRICT)
		return -EINVAL; */

	return vhd_read_footer_at(ctx, footer, 0);
}

int
vhd_read_header_at(vhd_context_t *ctx, vhd_header_t *header, off64_t off)
{
	void *buf;
	int err;

	buf = NULL;

	if (!vhd_type_dynamic(ctx)) {
		err = -EINVAL;
		goto out;
	}

	err = vhd_seek(ctx, off, SEEK_SET);
	if (err)
		goto out;

	err = posix_memalign(&buf, VHD_SECTOR_SIZE, sizeof(vhd_header_t));
	if (err) {
		buf = NULL;
		err = -err;
		goto out;
	}

	err = vhd_read(ctx, buf, sizeof(vhd_header_t));
	if (err)
		goto out;

	memcpy(header, buf, sizeof(vhd_header_t));

	vhd_header_in(header);
	err = vhd_validate_header(header);

out:
	if (err)
		VHDLOG("%s: reading header at 0x%08"PRIx64" failed: %d\n",
		       ctx->file, off, err);
	free(buf);
	return err;
}

int
vhd_read_header(vhd_context_t *ctx, vhd_header_t *header)
{
	off64_t off;

	if (!vhd_type_dynamic(ctx)) {
		VHDLOG("%s is not dynamic!\n", ctx->file);
		return -EINVAL;
	}

	off = ctx->footer.data_offset;
	return vhd_read_header_at(ctx, header, off);
}

int
vhd_read_bat(vhd_context_t *ctx, vhd_bat_t *bat)
{
	int err;
	void *buf;
	off64_t off;
	uint32_t vhd_blks;
	size_t size;

	buf  = NULL;

	if (!vhd_type_dynamic(ctx)) {
		err = -EINVAL;
		goto fail;
	}

	off  = ctx->header.table_offset;
	/* The BAT size is stored in ctx->header.max_bat_size. However, we
	 * sometimes preallocate BAT + batmap for max VHD size, so only read in
	 * the BAT entries that are in use for curr_size */
	vhd_blks = ctx->footer.curr_size >> VHD_BLOCK_SHIFT;
	if (ctx->header.max_bat_size < vhd_blks) {
        VHDLOG("more VHD blocks (%u) than possible (%u)\n",
                vhd_blks, ctx->header.max_bat_size);
        err = -EINVAL;
        goto fail;
    }
	size = vhd_bytes_padded(vhd_blks * sizeof(uint32_t));

	err  = posix_memalign(&buf, VHD_SECTOR_SIZE, size);
	if (err) {
		buf = NULL;
		err = -err;
		goto fail;
	}

	err = vhd_seek(ctx, off, SEEK_SET);
	if (err)
		goto fail;

	err = vhd_read(ctx, buf, size);
	if (err)
		goto fail;

	bat->spb     = ctx->header.block_size >> VHD_SECTOR_SHIFT;
	bat->entries = vhd_blks;
	bat->bat     = (uint32_t *)buf;

	vhd_bat_in(bat);

	return 0;

fail:
	free(buf);
	memset(bat, 0, sizeof(vhd_bat_t));
	VHDLOG("%s: failed to read bat: %d\n", ctx->file, err);
	return err;
}

static int
vhd_read_batmap_header(vhd_context_t *ctx, vhd_batmap_t *batmap)
{
	int err;
	void *buf;
	off64_t off;
	size_t size;

	buf = NULL;

	err = vhd_batmap_header_offset(ctx, &off);
	if (err)
		goto fail;

	err = vhd_seek(ctx, off, SEEK_SET);
	if (err)
		goto fail;

	size = vhd_bytes_padded(sizeof(vhd_batmap_header_t));
	err  = posix_memalign(&buf, VHD_SECTOR_SIZE, size);
	if (err) {
		buf = NULL;
		err = -err;
		goto fail;
	}

	err = vhd_read(ctx, buf, size);
	if (err)
		goto fail;

	memcpy(&batmap->header, buf, sizeof(vhd_batmap_header_t));
	free(buf);
	buf = NULL;

	vhd_batmap_header_in(batmap);

	return 0;

fail:
	free(buf);
	memset(&batmap->header, 0, sizeof(vhd_batmap_header_t));
	VHDLOG("%s: failed to read batmap header: %d\n", ctx->file, err);
	return err;
}

static int
vhd_read_batmap_map(vhd_context_t *ctx, vhd_batmap_t *batmap)
{
	int err;
	void *buf;
	off64_t off;
	size_t map_size;

	map_size = vhd_sectors_to_bytes(secs_round_up_no_zero(
			ctx->footer.curr_size >> (VHD_BLOCK_SHIFT + 3)));
	ASSERT(vhd_sectors_to_bytes(batmap->header.batmap_size) >= map_size);

	err = posix_memalign(&buf, VHD_SECTOR_SIZE, map_size);
	if (err) {
		buf = NULL;
		err = -err;
		goto fail;
	}

	off  = batmap->header.batmap_offset;
	err  = vhd_seek(ctx, off, SEEK_SET);
	if (err)
		goto fail;

	err  = vhd_read(ctx, buf, map_size);
	if (err)
		goto fail;

	batmap->map = buf;
	return 0;

fail:
	free(buf);
	batmap->map = NULL;
	VHDLOG("%s: failed to read batmap: %d\n", ctx->file, err);
	return err;
}

int
vhd_read_batmap(vhd_context_t *ctx, vhd_batmap_t *batmap)
{
	int err;

	if (!vhd_has_batmap(ctx))
		return -EINVAL;

	memset(batmap, 0, sizeof(vhd_batmap_t));

	err = vhd_read_batmap_header(ctx, batmap);
	if (err)
		return err;

	err = vhd_validate_batmap_header(batmap);
	if (err)
		return err;

	err = vhd_read_batmap_map(ctx, batmap);
	if (err)
		return err;

	err = vhd_validate_batmap(ctx, batmap);
	if (err)
		goto fail;

	return 0;

fail:
	free(batmap->map);
	memset(batmap, 0, sizeof(vhd_batmap_t));
	return err;
}

int
vhd_has_batmap(vhd_context_t *ctx)
{
	if (!vhd_type_dynamic(ctx))
		return 0;

	if (!vhd_creator_tapdisk(ctx))
		return 0;

	if (ctx->footer.crtr_ver <= VHD_VERSION(0, 1))
		return 0;

	if (ctx->footer.crtr_ver >= VHD_VERSION(1, 2))
		return 1;

	/*
	 * VHDs of version 1.1 probably have a batmap, but may not 
	 * if they were updated from version 0.1 via vhd-update.
	 */
	if (!vhd_validate_batmap_header(&ctx->batmap))
		return 1;

	if (vhd_read_batmap_header(ctx, &ctx->batmap))
		return 0;

	return (!vhd_validate_batmap_header(&ctx->batmap));
}

/* 
 * Is this a block device (with a fixed size)? This affects whether the file 
 * can be truncated and where the footer is written for VHDs.
 */
int
vhd_test_file_fixed(const char *file, int *is_block)
{
	int err;
	struct stat stats;

	err = stat(file, &stats);
	if (err == -1)
		return -errno;

	*is_block = !!(S_ISBLK(stats.st_mode));
	return err;
}

int
vhd_find_parent(vhd_context_t *ctx, const char *parent, char **_location)
{
	char *location, __location[PATH_MAX];
	char *cpath, __cpath[PATH_MAX];
	char *cdir, *path;
	int err;

	err        = 0;
	path       = NULL;
	cpath      = NULL;
	location   = NULL;
	*_location = NULL;

	if (!parent)
		return -EINVAL;

	if (parent[0] == '/') {
		if (!access(parent, R_OK)) {
			*_location = strdup(parent);
			if (!*_location)
				return -errno;
			return 0;
		}
	}

	/* check parent path relative to child's directory */
	cpath = canonpath(ctx->file, __cpath);
	if (!cpath) {
		err = -errno;
		goto out;
	}

	cdir = dirname(cpath);
	if (asprintf(&location, "%s/%s", cdir, parent) == -1) {
		err = -errno;
		location = NULL;
		goto out;
	}

	if (!access(location, R_OK)) {
		path = canonpath(location, __location);
		if (path) {
			*_location = strdup(path);
			if (*_location)
				goto out;
		}
	}
	err = -errno;

out:
	free(location);
	return err;
}

int 
vhd_macx_encode_location(char *name, char **out, int *outlen)
{
	iconv_t cd;
	int len, err;
	size_t ibl, obl;
	char *uri, *urip, *uri_utf8, *uri_utf8p, *ret;

	err     = 0;
	ret     = NULL;
	*out    = NULL;
	*outlen = 0;
	len     = strlen(name) + strlen("file://");

	ibl     = len;
	obl     = len;

	uri = urip = malloc(ibl + 1);
	uri_utf8 = uri_utf8p = malloc(obl);

	if (!uri || !uri_utf8)
		return -ENOMEM;

	cd = iconv_open("UTF-8", "ASCII");
	if (cd == (iconv_t)-1) {
		err = -errno;
		goto out;
	}

	sprintf(uri, "file://%s", name);

	if (iconv(cd, &urip, &ibl, &uri_utf8p, &obl) == (size_t)-1 ||
	    ibl || obl) {
		err = (errno ? -errno : -EIO);
		goto out;
	}

	ret = malloc(len);
	if (!ret) {
		err = -ENOMEM;
		goto out;
	}

	memcpy(ret, uri_utf8, len);
	*outlen = len;
	*out    = ret;

 out:
	free(uri);
	free(uri_utf8);
	if (cd != (iconv_t)-1)
		iconv_close(cd);

	return err;
}

int
vhd_w2u_encode_location(char *name, char **out, int *outlen)
{
	iconv_t cd;
	int len, err;
	size_t ibl, obl;
	char *uri, *urip, *uri_utf16, *uri_utf16p, *tmp, *ret;

	err     = 0;
	ret     = NULL;
	*out    = NULL;
	*outlen = 0;
	cd      = (iconv_t) -1;

	/* 
	 * MICROSOFT_COMPAT
	 * relative paths must start with ".\" 
	 */
	if (name[0] != '/') {
		tmp = strstr(name, "./");
		if (tmp == name)
			tmp += strlen("./");
		else
			tmp = name;

		err = asprintf(&uri, ".\\%s", tmp);
	} else
		err = asprintf(&uri, "%s", name);

	if (err == -1)
		return -ENOMEM;

	tmp = uri;
	while (*tmp != '\0') {
		if (*tmp == '/')
			*tmp = '\\';
		tmp++;
	}

	len  = strlen(uri);
	ibl  = len;
	obl  = len * 2;
	urip = uri;

	uri_utf16 = uri_utf16p = malloc(obl);
	if (!uri_utf16) {
		err = -ENOMEM;
		goto out;
	}

	/* 
	 * MICROSOFT_COMPAT
	 * little endian unicode here 
	 */
	cd = iconv_open("UTF-16LE", "ASCII");
	if (cd == (iconv_t)-1) {
		err = -errno;
		goto out;
	}

	if (iconv(cd, &urip, &ibl, &uri_utf16p, &obl) == (size_t)-1 ||
	    ibl || obl) {
		err = (errno ? -errno : -EIO);
		goto out;
	}

	len = len * 2;
	ret = malloc(len);
	if (!ret) {
		err = -ENOMEM;
		goto out;
	}

	memcpy(ret, uri_utf16, len);
	*outlen = len;
	*out    = ret;
	err     = 0;

 out:
	free(uri);
	free(uri_utf16);
	if (cd != (iconv_t)-1)
		iconv_close(cd);

	return err;
}

static char *
vhd_macx_decode_location(char *in, char *out, int len)
{
	iconv_t cd;
	char *name;
	size_t ibl, obl;

	name = out;
	ibl  = obl = len;

	cd = iconv_open("ASCII", "UTF-8");
	if (cd == (iconv_t)-1) 
		return NULL;

	if (iconv(cd, &in, &ibl, &out, &obl) == (size_t)-1 || ibl)
		return NULL;

	iconv_close(cd);
	*out = '\0';

	if (strstr(name, "file://") != name)
		return NULL;

	name += strlen("file://");

	return strdup(name);
}

static char *
vhd_w2u_decode_location(char *in, char *out, int len, char *utf_type)
{
	iconv_t cd;
	char *name, *tmp;
	size_t ibl, obl;

	tmp = name = out;
	ibl = obl  = len;

	cd = iconv_open("ASCII", utf_type);
	if (cd == (iconv_t)-1) 
		return NULL;

	if (iconv(cd, &in, &ibl, &out, &obl) == (size_t)-1 || ibl)
		return NULL;

	iconv_close(cd);
	*out = '\0';

	/* TODO: spaces */
	while (tmp != out) {
		if (*tmp == '\\')
			*tmp = '/';
		tmp++;
	}

	if (strstr(name, "C:") == name || strstr(name, "c:") == name)
		name += strlen("c:");

	return strdup(name);
}

int
vhd_header_decode_parent(vhd_context_t *ctx, vhd_header_t *header, char **buf)
{
	char *code, out[512];

	if (vhd_creator_tapdisk(ctx) &&
	    ctx->footer.crtr_ver == VHD_VERSION(0, 1))
		code = UTF_16;
	else
		code = UTF_16BE;

	*buf = vhd_w2u_decode_location(header->prt_name, out, 512, code);
	return (*buf == NULL ? -EINVAL : 0);
}

int
vhd_parent_locator_read(vhd_context_t *ctx,
			vhd_parent_locator_t *loc, char **parent)
{
	int err, size;
	void *raw, *out, *name;

	raw     = NULL;
	out     = NULL;
	name    = NULL;
	*parent = NULL;

	if (ctx->footer.type != HD_TYPE_DIFF) {
		err = -EINVAL;
		goto out;
	}

	switch (loc->code) {
	case PLAT_CODE_MACX:
	case PLAT_CODE_W2KU:
	case PLAT_CODE_W2RU:
		break;
	default:
		err = -EINVAL;
		goto out;
	}

	err = vhd_seek(ctx, loc->data_offset, SEEK_SET);
	if (err)
		goto out;

	size = vhd_parent_locator_size(loc);
	if (size <= 0) {
		err = -EINVAL;
		goto out;
	}

	err = posix_memalign(&raw, VHD_SECTOR_SIZE, size);
	if (err) {
		raw = NULL;
		err = -err;
		goto out;
	}

	err = vhd_read(ctx, raw, size);
	if (err)
		goto out;

	out = malloc(loc->data_len + 1);
	if (!out) {
		err = -ENOMEM;
		goto out;
	}

	switch (loc->code) {
	case PLAT_CODE_MACX:
		name = vhd_macx_decode_location(raw, out, loc->data_len);
		break;
	case PLAT_CODE_W2KU:
	case PLAT_CODE_W2RU:
		name = vhd_w2u_decode_location(raw, out,
					       loc->data_len, UTF_16LE);
		break;
	}

	if (!name) {
		err = -EINVAL;
		goto out;
	}

	err     = 0;
	*parent = name;

out:
	free(raw);
	free(out);

	if (err) {
		VHDLOG("%s: error reading parent locator: %d\n",
		       ctx->file, err);
		VHDLOG("%s: locator: code %u, space 0x%x, len 0x%x, "
		       "off 0x%"PRIx64"\n", ctx->file, loc->code, loc->data_space,
		       loc->data_len, loc->data_offset);
	}

	return err;
}

int
vhd_parent_locator_get(vhd_context_t *ctx, char **parent)
{
	int i, n, err;
	char *name, *location;
	vhd_parent_locator_t *loc;

	err     = -EINVAL;
	*parent = NULL;

	if (ctx->footer.type != HD_TYPE_DIFF)
		return -EINVAL;

	if (ctx->custom_parent)
		return vhd_find_parent(ctx, ctx->custom_parent, parent);

	n = vhd_parent_locator_count(ctx);
	for (i = 0; i < n; i++) {
		int _err;

		loc = ctx->header.loc + i;
		_err = vhd_parent_locator_read(ctx, loc, &name);
		if (_err)
			continue;

		err = vhd_find_parent(ctx, name, &location);
		if (err)
			VHDLOG("%s: couldn't find parent %s (%d)\n",
			       ctx->file, name, err);
		free(name);

		if (!err) {
			*parent = location;
			return 0;
		}
	}

	return err;
}

/**
 * Overrides the parent with the supplied one.
 *
 * XXX Writing the header/footer after calling this function may lead to
 * undefined results.
 */
int
vhd_custom_parent_set(vhd_context_t *ctx, const char *parent) {
	ASSERT(ctx);
	ASSERT(parent);
	free(ctx->custom_parent);
	ctx->custom_parent = strdup(parent);
	if (!ctx->custom_parent)
		return -ENOMEM;
	return 0;
}

int
vhd_parent_locator_write_at(vhd_context_t *ctx,
			    const char *parent, off64_t off, uint32_t code,
			    size_t max_bytes, vhd_parent_locator_t *loc)
{
	struct stat stats;
	int err, len, size;
	char *absolute_path, *relative_path, *encoded;
	char __parent[PATH_MAX];
	void *block;

	memset(loc, 0, sizeof(vhd_parent_locator_t));

	if (ctx->footer.type != HD_TYPE_DIFF)
		return -EINVAL;

	absolute_path = NULL;
	relative_path = NULL;
	encoded       = NULL;
	block         = NULL;
	size          = 0;
	len           = 0;

	switch (code) {
	case PLAT_CODE_MACX:
	case PLAT_CODE_W2KU:
	case PLAT_CODE_W2RU:
		break;
	default:
		return -EINVAL;
	}

	absolute_path = canonpath(parent, __parent);
	if (!absolute_path) {
		err = -errno;
		goto out;
	}

	err = stat(absolute_path, &stats);
	if (err) {
		err = -errno;
		goto out;
	}

	if (!S_ISREG(stats.st_mode) && !S_ISBLK(stats.st_mode)) {
		err = -EINVAL;
		goto out;
	}

	relative_path = relative_path_to(ctx->file, absolute_path, &err);
	if (!relative_path || err) {
		err = (err ? err : -EINVAL);
		goto out;
	}

	switch (code) {
	case PLAT_CODE_MACX:
		err = vhd_macx_encode_location(relative_path, &encoded, &len);
		break;
	case PLAT_CODE_W2KU:
	case PLAT_CODE_W2RU:
		err = vhd_w2u_encode_location(relative_path, &encoded, &len);
		break;
	default:
		err = -EINVAL;
	}

	if (err)
		goto out;

	err = vhd_seek(ctx, off, SEEK_SET);
	if (err)
		goto out;

	size = vhd_bytes_padded(len);

	if (max_bytes && size > max_bytes) {
		err = -ENAMETOOLONG;
		goto out;
	}

	err  = posix_memalign(&block, VHD_SECTOR_SIZE, size);
	if (err) {
		block = NULL;
		err   = -err;
		goto out;
	}

	memset(block, 0, size);
	memcpy(block, encoded, len);

	err = vhd_write(ctx, block, size);
	if (err)
		goto out;

	err = 0;

out:
	free(relative_path);
	free(encoded);
	free(block);

	if (!err) {
		loc->res         = 0;
		loc->code        = code;
		loc->data_len    = len;
		/*
		 * write number of bytes ('size') instead of number of sectors
		 * into loc->data_space to be compatible with MSFT, even though
		 * this goes against the specs
		 */
		loc->data_space  = size; 
		loc->data_offset = off;
	}

	return err;
}

static int
vhd_footer_offset_at_eof(vhd_context_t *ctx, off64_t *off)
{
	int err;
	if ((err = vhd_seek(ctx, 0, SEEK_END)))
		return errno;
	*off = vhd_position(ctx) - sizeof(vhd_footer_t);
	return 0;
}

int
vhd_read_bitmap(vhd_context_t *ctx, uint32_t block, char **bufp)
{
	int err;
	void *buf;
	size_t size;
	off64_t off;
	uint64_t blk;

	buf   = NULL;
	*bufp = NULL;

	if (!vhd_type_dynamic(ctx))
		return -EINVAL;

	err = vhd_get_bat(ctx);
	if (err)
		return err;

	if (block >= ctx->bat.entries)
		return -ERANGE;

	blk  = ctx->bat.bat[block];
	if (blk == DD_BLK_UNUSED)
		return -EINVAL;

	off  = vhd_sectors_to_bytes(blk);
	size = vhd_bytes_padded(ctx->spb >> 3);

	err  = vhd_seek(ctx, off, SEEK_SET);
	if (err)
		return err;

	err  = posix_memalign(&buf, VHD_SECTOR_SIZE, size);
	if (err)
		return -err;

	err  = vhd_read(ctx, buf, size);
	if (err)
		goto fail;

	*bufp = buf;
	return 0;

fail:
	free(buf);
	return err;
}

int
vhd_read_block(vhd_context_t *ctx, uint32_t block, char **bufp)
{
	int err;
	void *buf;
	size_t size;
	uint64_t blk;
	off64_t end, off;

	buf   = NULL;
	*bufp = NULL;

	if (!vhd_type_dynamic(ctx))
		return -EINVAL;

	err = vhd_get_bat(ctx);
	if (err)
		return err;

	if (block >= ctx->bat.entries)
		return -ERANGE;

	blk  = ctx->bat.bat[block];
	if (blk == DD_BLK_UNUSED)
		return -EINVAL;

	off  = vhd_sectors_to_bytes(blk + ctx->bm_secs);
	size = vhd_sectors_to_bytes(ctx->spb);

	err  = vhd_footer_offset_at_eof(ctx, &end);
	if (err)
		return err;

	err  = posix_memalign(&buf, VHD_SECTOR_SIZE, size);
	if (err) {
		err = -err;
		goto fail;
	}

	if (end < off + ctx->header.block_size) {
		size = end - off;
		memset(buf + size, 0, ctx->header.block_size - size);
	}

	err  = vhd_seek(ctx, off, SEEK_SET);
	if (err)
		goto fail;

	err  = vhd_read(ctx, buf, size);
	if (err)
		goto fail;

	*bufp = buf;
	return 0;

fail:
	free(buf);
	return err;
}

int
vhd_write_footer_at(vhd_context_t *ctx, vhd_footer_t *footer, off64_t off)
{
	int err;
	void *buf;
	vhd_footer_t *f;

	f = NULL;

	err = posix_memalign(&buf, VHD_SECTOR_SIZE, sizeof(vhd_footer_t));
	if (err) {
		err = -err;
		goto out;
	}
	f = buf;

	memcpy(f, footer, sizeof(vhd_footer_t));
	f->checksum = vhd_checksum_footer(f);

	err = vhd_validate_footer(f);
	if (err)
		goto out;

	err = vhd_seek(ctx, off, SEEK_SET);
	if (err)
		goto out;

	vhd_footer_out(f);

	err = vhd_write(ctx, f, sizeof(vhd_footer_t));

out:
	if (err)
		VHDLOG("%s: failed writing footer at 0x%08"PRIx64": %d\n",
		       ctx->file, off, err);
	free(f);
	return err;
}

int
vhd_write_footer(vhd_context_t *ctx, vhd_footer_t *footer)
{
	int err;
	off64_t off;

	if (ctx->is_block)
		err = vhd_footer_offset_at_eof(ctx, &off);
	else
		err = vhd_end_of_data(ctx, &off);
	if (err)
		return err;

	err = vhd_write_footer_at(ctx, footer, off);
	if (err)
		return err;

	if (!ctx->is_block) {
		err = ftruncate(ctx->fd, off + sizeof(vhd_footer_t));
		if (err)
			return -errno;
	}

	if (!vhd_type_dynamic(ctx))
		return 0;

	return vhd_write_footer_at(ctx, footer, 0);
}

int
vhd_write_header_at(vhd_context_t *ctx, vhd_header_t *header, off64_t off)
{
	int err;
	vhd_header_t *h;
	void *buf;

	h = NULL;

	if (!vhd_type_dynamic(ctx)) {
		err = -EINVAL;
		goto out;
	}

	err = posix_memalign(&buf, VHD_SECTOR_SIZE, sizeof(vhd_header_t));
	if (err) {
		err = -err;
		goto out;
	}
	h = buf;

	memcpy(h, header, sizeof(vhd_header_t));

	h->checksum = vhd_checksum_header(h);
	err = vhd_validate_header(h);
	if (err)
		goto out;

	vhd_header_out(h);

	err = vhd_seek(ctx, off, SEEK_SET);
	if (err)
		goto out;

	err = vhd_write(ctx, h, sizeof(vhd_header_t));

out:
	if (err)
		VHDLOG("%s: failed writing header at 0x%08"PRIx64": %d\n",
		       ctx->file, off, err);
	free(h);
	return err;
}

int
vhd_write_header(vhd_context_t *ctx, vhd_header_t *header)
{
	off64_t off;

	if (!vhd_type_dynamic(ctx))
		return -EINVAL;

	off = ctx->footer.data_offset;
	return vhd_write_header_at(ctx, header, off);
}

int
vhd_write_bat(vhd_context_t *ctx, vhd_bat_t *bat)
{
	int err;
	off64_t off;
	vhd_bat_t b;
	void *buf;
	size_t size;

	if (!vhd_type_dynamic(ctx))
		return -EINVAL;

	err = vhd_validate_bat(&ctx->bat);
	if (err)
		return err;

	err = vhd_validate_bat(bat);
	if (err)
		return err;

	memset(&b, 0, sizeof(vhd_bat_t));

	off  = ctx->header.table_offset;
	size = vhd_bytes_padded(bat->entries * sizeof(uint32_t));

	err  = vhd_seek(ctx, off, SEEK_SET);
	if (err)
		return err;

	err  = posix_memalign(&buf, VHD_SECTOR_SIZE, size);
	if (err)
		return -err;
	b.bat = buf;

	memcpy(b.bat, bat->bat, size);
	b.spb     = bat->spb;
	b.entries = bat->entries;
	vhd_bat_out(&b);

	err = vhd_write(ctx, b.bat, size);
	free(b.bat);

	return err;
}

static int
vhd_write_batmap_header(vhd_context_t *ctx, vhd_batmap_t *batmap)
{
	int err;
	size_t size;
	off64_t off;
	void *buf = NULL;

	err = vhd_batmap_header_offset(ctx, &off);
	if (err)
		goto out;

	size = vhd_bytes_padded(sizeof(*batmap));

	err = vhd_seek(ctx, off, SEEK_SET);
	if (err)
		goto out;

	err = posix_memalign(&buf, VHD_SECTOR_SIZE, size);
	if (err) {
		err = -err;
		goto out;
	}

	vhd_batmap_header_out(batmap);
	memset(buf, 0, size);
	memcpy(buf, &batmap->header, sizeof(batmap->header));

	err = vhd_write(ctx, buf, size);

out:
	if (err)
		VHDLOG("%s: failed writing batmap: %d\n", ctx->file, err);
	free(buf);
	return err;
}

int
vhd_write_batmap(vhd_context_t *ctx, vhd_batmap_t *batmap)
{
	int err;
	off64_t off;
	vhd_batmap_t b;
	void *buf, *map;
	size_t size, map_size;

	buf      = NULL;
	map      = NULL;

	if (!vhd_has_batmap(ctx)) {
		err = -EINVAL;
		goto out;
	}

	b.header = batmap->header;
	b.map    = batmap->map;

	b.header.checksum = vhd_checksum_batmap(ctx, &b);
	err = vhd_validate_batmap(ctx, &b);
	if (err)
		goto out;

	off      = b.header.batmap_offset;
	map_size = vhd_sectors_to_bytes(secs_round_up_no_zero(
			ctx->footer.curr_size >> (VHD_BLOCK_SHIFT + 3)));
	ASSERT(vhd_sectors_to_bytes(b.header.batmap_size) >= map_size);

	err  = vhd_seek(ctx, off, SEEK_SET);
	if (err)
		goto out;

	err  = posix_memalign(&map, VHD_SECTOR_SIZE, map_size);
	if (err) {
		map = NULL;
		err = -err;
		goto out;
	}

	memcpy(map, b.map, map_size);

	err  = vhd_write(ctx, map, map_size);
	if (err)
		goto out;

	err  = vhd_batmap_header_offset(ctx, &off);
	if (err)
		goto out;

	size = vhd_bytes_padded(sizeof(vhd_batmap_header_t));

	err  = vhd_seek(ctx, off, SEEK_SET);
	if (err)
		goto out;

	err  = posix_memalign(&buf, VHD_SECTOR_SIZE, size);
	if (err) {
		err = -err;
		buf = NULL;
		goto out;
	}

	vhd_batmap_header_out(&b);
	memset(buf, 0, size);
	memcpy(buf, &b.header, sizeof(vhd_batmap_header_t));

	err  = vhd_write(ctx, buf, size);

out:
	if (err)
		VHDLOG("%s: failed writing batmap: %d\n", ctx->file, err);
	free(buf);
	free(map);
	return 0;
}

int
vhd_write_bitmap(vhd_context_t *ctx, uint32_t block, char *bitmap)
{
	int err;
	off64_t off;
	uint64_t blk;
	size_t size;

	if (!vhd_type_dynamic(ctx))
		return -EINVAL;

	err = vhd_validate_bat(&ctx->bat);
	if (err)
		return err;

	if (block >= ctx->bat.entries)
		return -ERANGE;

	if ((unsigned long)bitmap & (VHD_SECTOR_SIZE - 1))
		return -EINVAL;

	blk  = ctx->bat.bat[block];
	if (blk == DD_BLK_UNUSED)
		return -EINVAL;

	off  = vhd_sectors_to_bytes(blk);
	size = vhd_sectors_to_bytes(ctx->bm_secs);

	err  = vhd_seek(ctx, off, SEEK_SET);
	if (err)
		return err;

	err  = vhd_write(ctx, bitmap, size);
	if (err)
		return err;

	return 0;
}

int
vhd_write_block(vhd_context_t *ctx, uint32_t block, char *data)
{
	int err;
	off64_t off;
	size_t size;
	uint64_t blk;

	if (!vhd_type_dynamic(ctx))
		return -EINVAL;

	err = vhd_validate_bat(&ctx->bat);
	if (err)
		return err;

	if (block >= ctx->bat.entries)
		return -ERANGE;

	if ((unsigned long)data & ~(VHD_SECTOR_SIZE -1))
		return -EINVAL;

	blk  = ctx->bat.bat[block];
	if (blk == DD_BLK_UNUSED)
		return -EINVAL;

	off  = vhd_sectors_to_bytes(blk + ctx->bm_secs);
	size = vhd_sectors_to_bytes(ctx->spb);

	err  = vhd_seek(ctx, off, SEEK_SET);
	if (err)
		return err;

	err  = vhd_write(ctx, data, size);
	if (err)
		return err;

	return 0;
}

static inline int
namedup(char **dup, const char *name)
{
	*dup = NULL;

	if (strnlen(name, MAX_NAME_LEN) >= MAX_NAME_LEN)
		return -ENAMETOOLONG;
	
	*dup = strdup(name);
	if (*dup == NULL)
		return -ENOMEM;

	return 0;
}

#define vwrite (ssize_t (*)(int, void *, size_t))write
#define vpwrite (ssize_t (*)(int, void *, size_t, off_t))pwrite

static ssize_t
vhd_atomic_pio(ssize_t (*f) (int, void *, size_t, off_t),
	       int fd, void *_s, size_t n, off_t off)
{
	char *s = _s;
	size_t pos = 0;
	ssize_t res;
	struct stat st;

	memset(&st, 0, sizeof(st));

	for (;;) {
		res = (f) (fd, s + pos, n - pos, off + pos);
		switch (res) {
		case -1:
			if (errno == EINTR || errno == EAGAIN)
				continue;
			else
				return 0;
			break;
		case 0:
			errno = EPIPE;
			return pos;
		}

		if (pos + res == n)
			return n;

		if (!st.st_size)
			if (fstat(fd, &st) == -1)
				return -1;

		if (off + pos + res == st.st_size)
			return pos + res;

		pos += (res & ~(VHD_SECTOR_SIZE - 1));
	}

	return -1;
}

static ssize_t
vhd_atomic_io(ssize_t (*f) (int, void *, size_t), int fd, void *_s, size_t n)
{
	off64_t off;
	ssize_t res;
	ssize_t (*pf) (int, void *, size_t, off_t);

	off = lseek64(fd, 0, SEEK_CUR);
	if (off == (off_t)-1)
		return -1;

	pf = (f == read ? pread : vpwrite);
	res = vhd_atomic_pio(pf, fd, _s, n, off);

	if (res > 0)
		if (lseek64(fd, off + res, SEEK_SET) == (off64_t)-1)
			return -1;

	return res;
}

int
vhd_seek(vhd_context_t *ctx, off64_t offset, int whence)
{
	off64_t off;

	off = lseek64(ctx->fd, offset, whence);
	if (off == (off64_t)-1) {
		VHDLOG("%s: seek(0x%08"PRIx64", %d) failed: %d\n",
		       ctx->file, offset, whence, -errno);
		return -errno;
	}

	return 0;
}

off64_t
vhd_position(vhd_context_t *ctx)
{
	return lseek64(ctx->fd, 0, SEEK_CUR);
}

int
vhd_read(vhd_context_t *ctx, void *buf, size_t size)
{
	size_t ret;

	errno = 0;

	ret = vhd_atomic_io(read, ctx->fd, buf, size);
	if (ret == size)
		return 0;

	VHDLOG("%s: read of %zu returned %zd, errno: %d\n",
	       ctx->file, size, ret, -errno);

	return (errno ? -errno : -EIO);
}

int
vhd_write(vhd_context_t *ctx, void *buf, size_t size)
{
	size_t ret;

	errno = 0;

	ret = vhd_atomic_io(vwrite, ctx->fd, buf, size);
	if (ret == size)
		return 0;

	VHDLOG("%s: write of %zu returned %zd, errno: %d\n",
	       ctx->file, size, ret, -errno);

	return (errno ? -errno : -EIO);
}

static int
vhd_pread(vhd_context_t *ctx, void *buf, size_t size, off64_t offset)
{
	ssize_t ret;

	errno = 0;

	ret = vhd_atomic_pio(pread, ctx->fd, buf, size, offset);
	if (ret == size)
		return 0;

	VHDLOG("%s: pread of %zu returned %zd, errno: %d\n",
	       ctx->file, size, ret, -errno);

	return (errno ? -errno : -EIO);
}

static int
vhd_pwrite(vhd_context_t *ctx, void *buf, size_t size, off64_t offset)
{
	ssize_t ret;

	errno = 0;

	ret = vhd_atomic_pio(vpwrite, ctx->fd, buf, size, offset);
	if (ret == size)
		return 0;

	VHDLOG("%s: pwrite of %zu returned %zd, errno: %d\n",
	       ctx->file, size, ret, -errno);

	return (errno ? -errno : -EIO);
}

int
vhd_offset(vhd_context_t *ctx, uint32_t sector, uint32_t *offset)
{
	int err;
	uint32_t block;

	if (!vhd_type_dynamic(ctx))
		return sector;

	err = vhd_get_bat(ctx);
	if (err)
		return err;

	block = sector / ctx->spb;
	if (ctx->bat.bat[block] == DD_BLK_UNUSED)
		*offset = DD_BLK_UNUSED;
	else
		*offset = ctx->bat.bat[block] +
			ctx->bm_secs + (sector % ctx->spb);

	return 0;
}

int
vhd_open_fast(vhd_context_t *ctx)
{
	int err;
	void *buf;
	size_t size;

	size = sizeof(vhd_footer_t) + sizeof(vhd_header_t);
	err  = posix_memalign(&buf, VHD_SECTOR_SIZE, size);
	if (err) {
		VHDLOG("failed allocating %s: %d\n", ctx->file, -err);
		return -err;
	}

	err = vhd_read(ctx, buf, size);
	if (err) {
		VHDLOG("failed reading %s: %d\n", ctx->file, err);
		goto out;
	}

	memcpy(&ctx->footer, buf, sizeof(vhd_footer_t));
	vhd_footer_in(&ctx->footer);
	err = vhd_validate_footer(&ctx->footer);
	if (err)
		goto out;

	if (vhd_type_dynamic(ctx)) {
		if (ctx->footer.data_offset != sizeof(vhd_footer_t))
			err = vhd_read_header(ctx, &ctx->header);
		else {
			memcpy(&ctx->header,
			       buf + sizeof(vhd_footer_t),
			       sizeof(vhd_header_t));
			vhd_header_in(&ctx->header);
			err = vhd_validate_header(&ctx->header);
		}

		if (err)
			goto out;

		ctx->spb     = ctx->header.block_size >> VHD_SECTOR_SHIFT;
		ctx->bm_secs = secs_round_up_no_zero(ctx->spb >> 3);
	}

out:
	free(buf);
	return err;
}

int
vhd_open(vhd_context_t *ctx, const char *file, int flags)
{
	int i, err, oflags;

	if (flags & VHD_OPEN_STRICT)
		vhd_flag_clear(flags, VHD_OPEN_FAST);

	memset(ctx, 0, sizeof(vhd_context_t));
	vhd_cache_init(ctx);

	ctx->fd     = -1;
	ctx->oflags = flags;

	err = namedup(&ctx->file, file);
	if (err)
		return err;

	oflags = O_LARGEFILE;
	if (!(flags & VHD_OPEN_CACHED))
		oflags |= O_DIRECT;
	if (flags & VHD_OPEN_RDONLY)
		oflags |= O_RDONLY;
	if (flags & VHD_OPEN_RDWR)
		oflags |= O_RDWR;

	ctx->fd = open(ctx->file, oflags, 0644);
	if (ctx->fd == -1) {
		err = -errno;
		VHDLOG("failed to open %s: %d\n", ctx->file, err);
		goto fail;
	}

	err = vhd_test_file_fixed(ctx->file, &ctx->is_block);
	if (err)
		goto fail;

	if (flags & VHD_OPEN_FAST) {
		err = vhd_open_fast(ctx);
		if (err)
			goto fail;

		return 0;
	}

	err = vhd_read_footer(ctx, &ctx->footer,
			(flags & VHD_OPEN_USE_BKP_FOOTER) == VHD_OPEN_USE_BKP_FOOTER);
	if (err)
		goto fail;

	if (!(flags & VHD_OPEN_IGNORE_DISABLED) && vhd_disabled(ctx)) {
		err = -EINVAL;
		goto fail;
	}

	if (vhd_type_dynamic(ctx)) {
		for (i = 0; i < VHD_HEADER_MAX_RETRIES; i++) {
			err = vhd_read_header(ctx, &ctx->header);
			if (!err)
				break;
			VHDLOG("Error reading header, retry %d\n", i);
			sleep(1);
		}
		if (err)
			goto fail;

		ctx->spb     = ctx->header.block_size >> VHD_SECTOR_SHIFT;
		ctx->bm_secs = secs_round_up_no_zero(ctx->spb >> 3);
	}

	err = vhd_cache_load(ctx);
	if (err) {
		VHDLOG("failed to load cache: %d\n", err);
		goto fail;
	}

	return 0;

fail:
	if (ctx->fd != -1)
		close(ctx->fd);
	free(ctx->file);
	memset(ctx, 0, sizeof(vhd_context_t));
	return err;
}

void
vhd_close(vhd_context_t *ctx)
{
	vhd_cache_unload(ctx);

	if (ctx->file) {
		fsync(ctx->fd);
		close(ctx->fd);
	}

	free(ctx->file);
	free(ctx->bat.bat);
	free(ctx->batmap.map);
	free(ctx->custom_parent);
	memset(ctx, 0, sizeof(vhd_context_t));
}

static inline void
vhd_initialize_footer(vhd_context_t *ctx, int type, uint64_t size)
{
	memset(&ctx->footer, 0, sizeof(vhd_footer_t));
	memcpy(ctx->footer.cookie, HD_COOKIE, sizeof(ctx->footer.cookie));
	ctx->footer.features     = HD_RESERVED;
	ctx->footer.ff_version   = HD_FF_VERSION;
	ctx->footer.timestamp    = vhd_time(time(NULL));
	ctx->footer.crtr_ver     = VHD_CURRENT_VERSION;
	ctx->footer.crtr_os      = 0x00000000;
	ctx->footer.orig_size    = size;
	ctx->footer.curr_size    = size;
	ctx->footer.geometry     = vhd_chs(size);
	ctx->footer.type         = type;
	ctx->footer.saved        = 0;
	ctx->footer.data_offset  = 0xFFFFFFFFFFFFFFFFULL;
	strcpy(ctx->footer.crtr_app, "tap");
	uuid_generate(ctx->footer.uuid);
}

int
vhd_initialize_header_parent_name(vhd_context_t *ctx, const char *parent_path)
{
	int err;
	iconv_t cd;
	size_t ibl, obl;
	char *pname, *ppath, *dst;

	err   = 0;
	pname = NULL;
	ppath = NULL;

	/*
	 * MICROSOFT_COMPAT
	 * big endian unicode here 
	 */
	cd = iconv_open(UTF_16BE, "ASCII");
	if (cd == (iconv_t)-1) {
		err = -errno;
		goto out;
	}

	ppath = strdup(parent_path);
	if (!ppath) {
		err = -ENOMEM;
		goto out;
	}

	pname = basename(ppath);
	if (!strcmp(pname, "")) {
		err = -EINVAL;
		goto out;
	}

	ibl = strlen(pname);
	obl = sizeof(ctx->header.prt_name);
	dst = ctx->header.prt_name;

	memset(dst, 0, obl);

	if (iconv(cd, &pname, &ibl, &dst, &obl) == (size_t)-1 || ibl)
		err = (errno ? -errno : -EINVAL);

out:
	iconv_close(cd);
	free(ppath);
	return err;
}

static off64_t
get_file_size(const char *name)
{
	int fd;
	off64_t end;

	fd = open(name, O_LARGEFILE | O_RDONLY);
	if (fd == -1) {
		VHDLOG("unable to open '%s': %d\n", name, errno);
		return -errno;
	}
	end = lseek64(fd, 0, SEEK_END);
	close(fd); 
	return end;
}

static int
vhd_initialize_header(vhd_context_t *ctx, const char *parent_path, 
		uint64_t size, int raw, uint64_t *psize)
{
	int err;
	struct stat stats;
	vhd_context_t parent;

	if (!vhd_type_dynamic(ctx))
		return -EINVAL;

	memset(&ctx->header, 0, sizeof(vhd_header_t));
	memcpy(ctx->header.cookie, DD_COOKIE, sizeof(ctx->header.cookie));
	ctx->header.data_offset  = (uint64_t)-1;
	ctx->header.table_offset = VHD_SECTOR_SIZE * 3; /* 1 ftr + 2 hdr */
	ctx->header.hdr_ver      = DD_VERSION;
	ctx->header.block_size   = VHD_BLOCK_SIZE;
	ctx->header.prt_ts       = 0;
	ctx->header.res1         = 0;
	ctx->header.max_bat_size = (ctx->footer.curr_size +
			VHD_BLOCK_SIZE - 1) >> VHD_BLOCK_SHIFT;

	ctx->footer.data_offset  = VHD_SECTOR_SIZE;

	if (ctx->footer.type == HD_TYPE_DYNAMIC)
		return 0;

	err = stat(parent_path, &stats);
	if (err == -1)
		return -errno;

	if (raw) {
		ctx->header.prt_ts = vhd_time(stats.st_mtime);
		*psize = get_file_size(parent_path);
		if (!size)
			size = *psize;
	}
	else {
		err = vhd_open(&parent, parent_path, VHD_OPEN_RDONLY);
		if (err)
			return err;

		ctx->header.prt_ts = vhd_time(stats.st_mtime);
		uuid_copy(ctx->header.prt_uuid, parent.footer.uuid);
		*psize = parent.footer.curr_size;
		if (!size)
			size = *psize;
		vhd_close(&parent);
	}
	if (size < *psize) {
		VHDLOG("snapshot size (%"PRIu64") < parent size (%"PRIu64")\n",
				size, *psize);
		return -EINVAL;
	}
	ctx->footer.orig_size    = size;
	ctx->footer.curr_size    = size;
	ctx->footer.geometry     = vhd_chs(size);
	ctx->header.max_bat_size = 
		(size + VHD_BLOCK_SIZE - 1) >> VHD_BLOCK_SHIFT;

	return vhd_initialize_header_parent_name(ctx, parent_path);
}

int
vhd_write_parent_locators(vhd_context_t *ctx, const char *parent)
{
	int i, err;
	off64_t off;
	uint32_t code;

	code = PLAT_CODE_NONE;

	if (ctx->footer.type != HD_TYPE_DIFF)
		return -EINVAL;

	off = ctx->batmap.header.batmap_offset + 
		vhd_sectors_to_bytes(ctx->batmap.header.batmap_size);
	if (off & (VHD_SECTOR_SIZE - 1))
		off = vhd_bytes_padded(off);

	for (i = 0; i < 3; i++) {
		switch (i) {
		case 0:
			code = PLAT_CODE_MACX;
			break;
		case 1:
			code = PLAT_CODE_W2KU;
			break;
		case 2:
			code = PLAT_CODE_W2RU;
			break;
		}

		err = vhd_parent_locator_write_at(ctx, parent, off, code,
						  0, ctx->header.loc + i);
		if (err)
			return err;

		off += vhd_parent_locator_size(ctx->header.loc + i);
	}

	return 0;
}

int
vhd_change_parent(vhd_context_t *child, char *parent_path, int raw)
{
	int i, err;
	char *ppath;
	struct stat stats;
	vhd_context_t parent;
	char __parent_path[PATH_MAX];

	if (child->footer.type != HD_TYPE_DIFF) {
		VHDLOG("would-be child is not a differencing disk\n");
		return -EINVAL;
	}

	ppath = canonpath(parent_path, __parent_path);
	if (!ppath) {
		VHDLOG("error resolving parent path %s for %s: %d\n",
		       parent_path, child->file, errno);
		return -errno;
	}

	err = stat(ppath, &stats);
	if (err == -1) {
		err = -errno;
		goto out;
	}

	if (!S_ISREG(stats.st_mode) && !S_ISBLK(stats.st_mode)) {
		err = -EINVAL;
		goto out;
	}

	if (raw) {
		uuid_clear(child->header.prt_uuid);
	} else {
		err = vhd_open(&parent, ppath, VHD_OPEN_RDONLY);
		if (err) {
			VHDLOG("error opening parent %s for %s: %d\n",
			       ppath, child->file, err);
			goto out;
		}
		uuid_copy(child->header.prt_uuid, parent.footer.uuid);
		vhd_close(&parent);
	}

	vhd_initialize_header_parent_name(child, ppath);
	child->header.prt_ts = vhd_time(stats.st_mtime);

	for (i = 0; i < vhd_parent_locator_count(child); i++) {
		vhd_parent_locator_t *loc = child->header.loc + i;
		size_t max = vhd_parent_locator_size(loc);

		switch (loc->code) {
		case PLAT_CODE_MACX:
		case PLAT_CODE_W2KU:
		case PLAT_CODE_W2RU:
			break;
		default:
			continue;
		}

		err = vhd_parent_locator_write_at(child, ppath,
						  loc->data_offset,
						  loc->code, max, loc);
		if (err) {
			VHDLOG("error writing parent locator %d for %s: %d\n",
			       i, child->file, err);
			goto out;
		}
	}

	TEST_FAIL_AT(FAIL_REPARENT_LOCATOR);

	err = vhd_write_header(child, &child->header);
	if (err) {
		VHDLOG("error writing header for %s: %d\n", child->file, err);
		goto out;
	}

	err = 0;

out:
	return err;
}

static int
vhd_create_batmap(vhd_context_t *ctx)
{
	off64_t off;
	int err, map_bytes;
	vhd_batmap_header_t *header;
	void *map;

	if (!vhd_type_dynamic(ctx))
		return -EINVAL;

	map_bytes = (ctx->header.max_bat_size + 7) >> 3;
	header    = &ctx->batmap.header;

	memset(header, 0, sizeof(vhd_batmap_header_t));
	memcpy(header->cookie, VHD_BATMAP_COOKIE, sizeof(header->cookie));

	err = vhd_batmap_header_offset(ctx, &off);
	if (err)
		return err;

	header->batmap_offset  = off +
		vhd_bytes_padded(sizeof(vhd_batmap_header_t));
	header->batmap_size    = secs_round_up_no_zero(map_bytes);
	header->batmap_version = VHD_BATMAP_CURRENT_VERSION;

	map_bytes = vhd_sectors_to_bytes(header->batmap_size);

	err = posix_memalign(&map, VHD_SECTOR_SIZE, map_bytes);
	if (err)
		return -err;

	memset(map, 0, map_bytes);
	ctx->batmap.map = map;

	return vhd_write_batmap(ctx, &ctx->batmap);
}

static int
vhd_create_bat(vhd_context_t *ctx)
{
	int i, err;
	size_t size;
	void *bat;

	if (!vhd_type_dynamic(ctx))
		return -EINVAL;

	size = vhd_bytes_padded(ctx->header.max_bat_size * sizeof(uint32_t));
	err  = posix_memalign(&bat, VHD_SECTOR_SIZE, size);
	if (err)
		return err;

	ctx->bat.bat = bat;

	memset(ctx->bat.bat, 0, size);
	for (i = 0; i < ctx->header.max_bat_size; i++)
		ctx->bat.bat[i] = DD_BLK_UNUSED;

	err = vhd_seek(ctx, ctx->header.table_offset, SEEK_SET);
	if (err)
		return err;

	ctx->bat.entries = ctx->header.max_bat_size;
	ctx->bat.spb     = ctx->header.block_size >> VHD_SECTOR_SHIFT;

	return vhd_write_bat(ctx, &ctx->bat);
}

static int
vhd_initialize_fixed_disk(vhd_context_t *ctx)
{
	char *buf;
	int i, err;

	if (ctx->footer.type != HD_TYPE_FIXED)
		return -EINVAL;

	err = vhd_seek(ctx, 0, SEEK_SET);
	if (err)
		return err;

	buf = mmap(0, VHD_BLOCK_SIZE, PROT_READ,
		   MAP_SHARED | MAP_ANONYMOUS, -1, 0);
	if (buf == MAP_FAILED)
		return -errno;

	for (i = 0; i < ctx->footer.curr_size >> VHD_BLOCK_SHIFT; i++) {
		err = vhd_write(ctx, buf, VHD_BLOCK_SIZE);
		if (err)
			goto out;
	}

	err = 0;

out:
	munmap(buf, VHD_BLOCK_SIZE);
	return err;
}

int 
vhd_get_phys_size(vhd_context_t *ctx, off64_t *size)
{
	int err;

	if ((err = vhd_end_of_data(ctx, size)))
		return err;
	*size += sizeof(vhd_footer_t);
	return 0;
}

int 
vhd_set_phys_size(vhd_context_t *ctx, off64_t size)
{
	off64_t phys_size;
	int err;

	err = vhd_get_phys_size(ctx, &phys_size);
	if (err)
		return err;
	if (size < phys_size) {
		// would result in data loss
		VHDLOG("ERROR: new size (%"PRIu64") < phys size (%"PRIu64")\n",
				size, phys_size);
		return -EINVAL;
	}
	return vhd_write_footer_at(ctx, &ctx->footer, 
			size - sizeof(vhd_footer_t));
}

static int
vhd_set_virt_size_no_write(vhd_context_t *ctx, uint64_t size)
{
	if ((size >> VHD_BLOCK_SHIFT) > ctx->header.max_bat_size) {
		VHDLOG("not enough metadata space reserved for fast "
				"resize (BAT size %u, need %"PRIu64")\n",
				ctx->header.max_bat_size, 
				size >> VHD_BLOCK_SHIFT);
		return -EINVAL;
	}

	/* update footer */
	ctx->footer.curr_size = size;
	ctx->footer.geometry  = vhd_chs(ctx->footer.curr_size);
	ctx->footer.checksum  = vhd_checksum_footer(&ctx->footer);
	return 0;
}

int
vhd_set_virt_size(vhd_context_t *ctx, uint64_t size)
{
	int err;

	err = vhd_set_virt_size_no_write(ctx, size);
	if (err)
		return err;
	return vhd_write_footer(ctx, &ctx->footer);
}

static int
__vhd_create(const char *name, const char *parent, uint64_t bytes, int type,
		uint64_t mbytes, vhd_flag_creat_t flags)
{
	int err;
	off64_t off;
	vhd_context_t ctx;
	uint64_t size, psize, blks;

	switch (type) {
	case HD_TYPE_DIFF:
		if (!parent)
			return -EINVAL;
	case HD_TYPE_FIXED:
	case HD_TYPE_DYNAMIC:
		break;
	default:
		return -EINVAL;
	}

	if (strnlen(name, VHD_MAX_NAME_LEN - 1) == VHD_MAX_NAME_LEN - 1)
		return -ENAMETOOLONG;

	if (bytes && mbytes && mbytes < bytes)
		return -EINVAL;

	memset(&ctx, 0, sizeof(vhd_context_t));
	psize = 0;
	blks   = (bytes + VHD_BLOCK_SIZE - 1) >> VHD_BLOCK_SHIFT;
	/* If mbytes is provided (virtual-size-for-metadata-preallocation),
	 * create the VHD of size mbytes, which will create the BAT & the 
	 * batmap of the appropriate size. Once the BAT & batmap are 
	 * initialized, reset the virtual size to the requested one.
	 */
	if (mbytes)
		blks = (mbytes + VHD_BLOCK_SIZE - 1) >> VHD_BLOCK_SHIFT;
	size = blks << VHD_BLOCK_SHIFT;

	ctx.fd = open(name, O_WRONLY | O_CREAT |
		      O_TRUNC | O_LARGEFILE | O_DIRECT, 0644);
	if (ctx.fd == -1)
		return -errno;

	ctx.file = strdup(name);
	if (!ctx.file) {
		err = -ENOMEM;
		goto out;
	}

	err = vhd_test_file_fixed(ctx.file, &ctx.is_block);
	if (err)
		goto out;

	vhd_initialize_footer(&ctx, type, size);

	if (type == HD_TYPE_FIXED) {
		err = vhd_initialize_fixed_disk(&ctx);
		if (err)
			goto out;
	} else {
		int raw = vhd_flag_test(flags, VHD_FLAG_CREAT_PARENT_RAW);
		err = vhd_initialize_header(&ctx, parent, size, raw, &psize);
		if (err)
			goto out;

		err = vhd_create_batmap(&ctx);
		if (err)
			goto out;

		err = vhd_create_bat(&ctx);
		if (err)
			goto out;

		if (type == HD_TYPE_DIFF) {
			err = vhd_write_parent_locators(&ctx, parent);
			if (err)
				goto out;
		}
	}

	if (mbytes) {
		/* set the virtual size to the requested size */
		if (bytes) {
			blks = (bytes + VHD_BLOCK_SIZE - 1) >> VHD_BLOCK_SHIFT;
			size = blks << VHD_BLOCK_SHIFT;

		}
		else {
			size = psize;
		}
		ctx.footer.orig_size = size;
		err = vhd_set_virt_size_no_write(&ctx, size);
		if (err)
			goto out;
	}

	if (type != HD_TYPE_FIXED) {
		err = vhd_write_footer_at(&ctx, &ctx.footer, 0);
		if (err)
			goto out;

		err = vhd_write_header_at(&ctx, &ctx.header, VHD_SECTOR_SIZE);
		if (err)
			goto out;
	}

	err = vhd_seek(&ctx, 0, SEEK_END);
	if (err)
		goto out;

	off = vhd_position(&ctx);
	if (off == (off64_t)-1) {
		err = -errno;
		goto out;
	}

	if (ctx.is_block)
		off -= sizeof(vhd_footer_t);

	err = vhd_write_footer_at(&ctx, &ctx.footer, off);
	if (err)
		goto out;

	err = 0;

out:
	vhd_close(&ctx);
	if (err && !ctx.is_block)
		unlink(name);
	return err;
}

int
vhd_create(const char *name, uint64_t bytes, int type, uint64_t mbytes,
		vhd_flag_creat_t flags)
{
	return __vhd_create(name, NULL, bytes, type, mbytes, flags);
}

int
vhd_snapshot(const char *name, uint64_t bytes, const char *parent,
		uint64_t mbytes, vhd_flag_creat_t flags)
{
	return __vhd_create(name, parent, bytes, HD_TYPE_DIFF, mbytes, flags);
}

static int
__vhd_io_fixed_read(vhd_context_t *ctx,
		    char *buf, uint64_t sec, uint32_t secs)
{
	int err;

	err = vhd_seek(ctx, vhd_sectors_to_bytes(sec), SEEK_SET);
	if (err)
		return err;

	return vhd_read(ctx, buf, vhd_sectors_to_bytes(secs));
}

static void
__vhd_io_dynamic_copy_data(vhd_context_t *ctx,
			   char *map, int map_off,
			   char *bitmap, int bitmap_off,
			   char *dst, char *src, int secs)
{
	int i;

	for (i = 0; i < secs; i++) {
		if (test_bit(map, map_off + i))
			goto next;

		if (ctx && !vhd_bitmap_test(ctx, bitmap, bitmap_off + i))
			goto next;

		memcpy(dst, src, VHD_SECTOR_SIZE);
		set_bit(map, map_off + i);

	next:
		src += VHD_SECTOR_SIZE;
		dst += VHD_SECTOR_SIZE;
	}
}

static int
__vhd_io_dynamic_read_link(vhd_context_t *ctx, char *map,
			   char *buf, uint64_t sector, uint32_t secs)
{
	off64_t off;
	uint32_t blk, sec;
	int err, cnt, map_off, i;
	char *bitmap, *data, *src;

	map_off = 0;

	do {
		data   = NULL;
		bitmap = NULL;
		if (sector >= ctx->footer.curr_size >> VHD_SECTOR_SHIFT) {
			cnt = secs;
			for (i = 0; i < cnt; i++)
				set_bit(map, map_off + i);
			/* buf has already been zeroed out */
			goto next;
		}

		blk = sector / ctx->spb;
		sec = sector % ctx->spb;
		cnt = MIN(secs, ctx->spb - sec);
		off = ctx->bat.bat[blk];

		if (off == DD_BLK_UNUSED)
			goto next;

		err = vhd_read_bitmap(ctx, blk, &bitmap);
		if (err)
			return err;

		err = vhd_read_block(ctx, blk, &data);
		if (err) {
			free(bitmap);
			return err;
		}

		src = data + vhd_sectors_to_bytes(sec);

		__vhd_io_dynamic_copy_data(ctx,
					   map, map_off,
					   bitmap, sec,
					   buf, src, cnt);

	next:
		free(data);
		free(bitmap);

		secs    -= cnt;
		sector  += cnt;
		map_off += cnt;
		buf     += vhd_sectors_to_bytes(cnt);

	} while (secs);

	return 0;
}

static int
__raw_read_link(char *filename,
		char *map, char *buf, uint64_t sec, uint32_t secs)
{
	int fd, err;
	off64_t off;
	uint64_t size;
	void *data;

	err = 0;
	errno = 0;
	fd = open(filename, O_RDONLY | O_DIRECT | O_LARGEFILE);
	if (fd == -1) {
		VHDLOG("%s: failed to open: %d\n", filename, -errno);
		return -errno;
	}

	off = lseek64(fd, vhd_sectors_to_bytes(sec), SEEK_SET);
	if (off == (off64_t)-1) {
		VHDLOG("%s: seek(0x%08"PRIx64") failed: %d\n",
		       filename, vhd_sectors_to_bytes(sec), -errno);
		err = -errno;
		goto close;
	}

	size = vhd_sectors_to_bytes(secs);
	err = posix_memalign(&data, VHD_SECTOR_SIZE, size);
	if (err)
		goto close;

	err = read(fd, data, size);
	if (err != size) {
		VHDLOG("%s: reading of %"PRIu64" returned %d, errno: %d\n",
				filename, size, err, -errno);
		free(data);
		err = errno ? -errno : -EIO;
		goto close;
	}
	__vhd_io_dynamic_copy_data(NULL, map, 0, NULL, 0, buf, data, secs);
	free(data);
	err = 0;

close:
	close(fd);
	return err;
}

static int
__vhd_io_dynamic_read(vhd_context_t *ctx,
		      char *buf, uint64_t sec, uint32_t secs)
{
	int err;
	uint32_t i, done;
	char *map, *next;
	vhd_context_t parent, *vhd;

	err  = vhd_get_bat(ctx);
	if (err)
		return err;

	vhd  = ctx;
	next = NULL;
	map  = calloc(1, secs << (VHD_SECTOR_SHIFT - 3));
	if (!map)
		return -ENOMEM;

	memset(buf, 0, vhd_sectors_to_bytes(secs));

	for (;;) {
		err = __vhd_io_dynamic_read_link(vhd, map, buf, sec, secs);
		if (err)
			goto close;

		for (done = 0, i = 0; i < secs; i++)
			if (test_bit(map, i))
				done++;

		if (done == secs) {
			err = 0;
			goto close;
		}

		if (vhd->footer.type == HD_TYPE_DIFF) {
			vhd_context_t *p;
			p = vhd_cache_get_parent(vhd);
			if (p) {
				vhd = p;
				err = vhd_get_bat(vhd);
				if (err)
					goto out;
				continue;
			}

			err = vhd_parent_locator_get(vhd, &next);
			if (err)
				goto close;
			if (vhd_parent_raw(vhd)) {
				err = __raw_read_link(next, map, buf, sec,
						secs);
				goto close;
			}
		} else {
			err = 0;
			goto close;
		}

		if (vhd != ctx)
			vhd_close(vhd);
		vhd = &parent;

		err = vhd_open(vhd, next, VHD_OPEN_RDONLY);
		if (err)
			goto out;

		err = vhd_get_bat(vhd);
		if (err)
			goto close;

		free(next);
		next = NULL;
	}

close:
	if (vhd != ctx && !vhd_flag_test(vhd->oflags, VHD_OPEN_CACHED))
		vhd_close(vhd);
out:
	free(map);
	free(next);
	return err;
}

int
vhd_io_read(vhd_context_t *ctx, char *buf, uint64_t sec, uint32_t secs)
{
	if (vhd_sectors_to_bytes(sec + secs) > ctx->footer.curr_size)
		return -ERANGE;

	if (!vhd_type_dynamic(ctx))
		return __vhd_io_fixed_read(ctx, buf, sec, secs);

	return __vhd_io_dynamic_read(ctx, buf, sec, secs);
}

static int
__vhd_io_fixed_write(vhd_context_t *ctx,
		     char *buf, uint64_t sec, uint32_t secs)
{
	int err;

	err = vhd_seek(ctx, vhd_sectors_to_bytes(sec), SEEK_SET);
	if (err)
		return err;

	return vhd_write(ctx, buf, vhd_sectors_to_bytes(secs));
}

static int
__vhd_io_allocate_block(vhd_context_t *ctx, uint32_t block)
{
	char *buf;
	size_t size;
	off64_t off, max;
	int err, gap, spp, secs;

	spp = getpagesize() >> VHD_SECTOR_SHIFT;

	err = vhd_end_of_data(ctx, &max);
	if (err)
		return err;

	gap   = 0;
	off   = max;
	max >>= VHD_SECTOR_SHIFT;

	/* data region of segment should begin on page boundary */
	if ((max + ctx->bm_secs) % spp) {
		gap  = (spp - ((max + ctx->bm_secs) % spp));
		max += gap;
	}

	if (max > UINT32_MAX)
		return -EIO;

	err = vhd_seek(ctx, off, SEEK_SET);
	if (err)
		return err;

	secs = ctx->bm_secs + gap;
	if (!vhd_flag_test(ctx->oflags, VHD_OPEN_IO_WRITE_SPARSE))
		secs += ctx->spb;

	size = vhd_sectors_to_bytes(secs);
	buf  = mmap(0, size, PROT_READ, MAP_SHARED | MAP_ANONYMOUS, -1, 0);
	if (buf == MAP_FAILED)
		return -errno;

	err = vhd_write(ctx, buf, size);
	if (err)
		goto out;

	ctx->bat.bat[block] = max;
	err = vhd_write_bat(ctx, &ctx->bat);
	if (err)
		goto out;

	err = 0;

out:
	munmap(buf, size);
	return err;
}

static int
__vhd_io_dynamic_write(vhd_context_t *ctx,
		       char *buf, uint64_t sector, uint32_t secs)
{
	char *map;
	off64_t off;
	uint32_t blk, sec;
	int i, err, cnt, ret;

	if (vhd_sectors_to_bytes(sector + secs) > ctx->footer.curr_size)
		return -ERANGE;

	err = vhd_get_bat(ctx);
	if (err)
		return err;

	if (vhd_has_batmap(ctx)) {
		err = vhd_get_batmap(ctx);
		if (err)
			return err;
	}

	do {
		blk = sector / ctx->spb;
		sec = sector % ctx->spb;

		off = ctx->bat.bat[blk];
		if (off == DD_BLK_UNUSED) {
			err = __vhd_io_allocate_block(ctx, blk);
			if (err)
				return err;

			off = ctx->bat.bat[blk];
		}

		off += ctx->bm_secs + sec;
		err  = vhd_seek(ctx, vhd_sectors_to_bytes(off), SEEK_SET);
		if (err)
			return err;

		cnt = MIN(secs, ctx->spb - sec);
		err = vhd_write(ctx, buf, vhd_sectors_to_bytes(cnt));
		if (err)
			return err;

		if (vhd_has_batmap(ctx) &&
		    vhd_batmap_test(ctx, &ctx->batmap, blk))
			goto next;

		err = vhd_read_bitmap(ctx, blk, &map);
		if (err)
			return err;

		for (i = 0; i < cnt; i++)
			vhd_bitmap_set(ctx, map, sec + i);

		err = vhd_write_bitmap(ctx, blk, map);
		if (err)
			goto fail;

		if (vhd_has_batmap(ctx)) {
			for (i = 0; i < ctx->spb; i++)
				if (!vhd_bitmap_test(ctx, map, i)) {
					free(map);
					goto next;
				}

			vhd_batmap_set(ctx, &ctx->batmap, blk);
			err = vhd_write_batmap(ctx, &ctx->batmap);
			if (err)
				goto fail;
		}

		free(map);
		map = NULL;

	next:
		secs   -= cnt;
		sector += cnt;
		buf    += vhd_sectors_to_bytes(cnt);
	} while (secs);

	err = 0;

out:
	ret = vhd_write_footer(ctx, &ctx->footer);
	return (err ? err : ret);

fail:
	free(map);
	goto out;
}

int
vhd_io_write(vhd_context_t *ctx, char *buf, uint64_t sec, uint32_t secs)
{
	if (vhd_sectors_to_bytes(sec + secs) > ctx->footer.curr_size)
		return -ERANGE;

	if (!vhd_type_dynamic(ctx))
		return __vhd_io_fixed_write(ctx, buf, sec, secs);

	return __vhd_io_dynamic_write(ctx, buf, sec, secs);
}

static void
vhd_cache_init(vhd_context_t *ctx)
{
	INIT_LIST_HEAD(&ctx->next);
}

static int
vhd_cache_enabled(vhd_context_t *ctx)
{
	return vhd_flag_test(ctx->oflags, VHD_OPEN_CACHED);
}

static int
vhd_cache_load(vhd_context_t *ctx)
{
	char *next;
	int err, pflags;
	vhd_context_t *vhd;

	err    = 1;
	pflags = ctx->oflags;
	vhd    = ctx;
	next   = NULL;

	vhd_flag_set(pflags, VHD_OPEN_RDONLY);
	vhd_flag_clear(pflags, VHD_OPEN_CACHED);

	if (!vhd_cache_enabled(vhd))
		goto done;

	while (vhd->footer.type == HD_TYPE_DIFF) {
		vhd_context_t *parent;

		parent = NULL;

		if (vhd_parent_raw(vhd))
			goto done;

		err = vhd_parent_locator_get(vhd, &next);
		if (err)
			goto out;

		parent = calloc(1, sizeof(*parent));
		if (!parent)
			goto out;

		err = vhd_open(parent, next, pflags);
		if (err) {
			free(parent);
			parent = NULL;
			goto out;
		}

		fcntl(parent->fd, F_SETFL,
		      fcntl(parent->fd, F_GETFL) & ~O_DIRECT);
		vhd_flag_set(parent->oflags, VHD_OPEN_CACHED);
		list_add(&parent->next, &vhd->next);

		free(next);
		next = NULL;
		vhd  = parent;
	}

done:
	err = 0;
out:
	free(next);
	if (err)
		vhd_cache_unload(vhd);

	return err;
}

static int
vhd_cache_unload(vhd_context_t *ctx)
{
	vhd_context_t *vhd, *tmp;

	if (!vhd_cache_enabled(ctx))
		goto out;

	list_for_each_entry_safe(vhd, tmp, &ctx->next, next) {
		list_del_init(&vhd->next);
		vhd_close(vhd);
		free(vhd);
	}

	INIT_LIST_HEAD(&ctx->next);

out:
	return 0;
}

static vhd_context_t *
vhd_cache_get_parent(vhd_context_t *ctx)
{
	vhd_context_t *vhd;

	vhd = NULL;

	if (!vhd_cache_enabled(ctx))
		goto out;

	if (list_empty(&ctx->next))
		goto out;

	vhd = list_entry(ctx->next.next, vhd_context_t, next);

out:
	return vhd;
}

typedef struct vhd_block_vector vhd_block_vector_t;
typedef struct vhd_block_vector_entry vhd_block_vector_entry_t;

struct vhd_block_vector_entry {
	uint64_t                   off;       /* byte offset from block */
	uint32_t                   bytes;     /* size in bytes */
	char                      *buf;       /* destination buffer */
};

struct vhd_block_vector {
	uint32_t                   block;     /* logical block in vhd */
	int                        entries;   /* number of vector entries */
	vhd_block_vector_entry_t  *array;     /* vector list */
};

/**
 * @vec: block vector describing read
 *
 * @vec describes a list of byte-spans within a given block
 * and a corresponding list of destination buffers.
 */
static int
vhd_block_vector_read(vhd_context_t *ctx, vhd_block_vector_t *vec)
{
	int err, i;
	off64_t off;
	uint32_t blk;

	err = vhd_get_bat(ctx);
	if (err)
		goto out;

	if (vec->block >= ctx->bat.entries) {
		err = -ERANGE;
		goto out;
	}

	blk = ctx->bat.bat[vec->block];
	if (blk == DD_BLK_UNUSED) {
		err = -EINVAL;
		goto out;
	}

	off = vhd_sectors_to_bytes(blk + ctx->bm_secs);

	for (i = 0; i < vec->entries; i++) {
		vhd_block_vector_entry_t *v = vec->array + i;
		err = vhd_pread(ctx, v->buf, v->bytes, off + v->off);
		if (err)
			goto out;
	}

out:
	return err;
}

/**
 * @vec: block vector to initialize
 * @block: vhd block number
 * @map: optional bitmap of sectors to map (relative to beginning of block)
 * @buf: destination buffer
 * @blk_start: byte offset relative to beginning of block
 * @blk_end: byte offset relative to beginning of block
 *
 * initializes @vec to describe a read into a contiguous buffer
 * of potentially non-contiguous byte ranges in a given vhd block.
 * only sectors with corresponding bits set in @map (if it is not NULL)
 * will be mapped; bits corresponding to unmapped sectors will be cleared.
 * first and last sector maps may be smaller than vhd sector size.
 */
static int
vhd_block_vector_init(vhd_context_t *ctx,
		      vhd_block_vector_t *vec, uint32_t block, char *map,
		      char *buf, uint64_t blk_start, uint64_t blk_end)
{
	int err, sec;
	char *bitmap;
	uint32_t first_sec, last_sec;

	bitmap = NULL;
	memset(vec, 0, sizeof(*vec));

	first_sec = blk_start >> VHD_SECTOR_SHIFT;
	last_sec  = secs_round_up_no_zero(blk_end);

	err = vhd_read_bitmap(ctx, block, &bitmap);
	if (err)
		goto out;

	vec->array = calloc(ctx->spb, sizeof(vhd_block_vector_entry_t));
	if (!vec->array) {
		err = -ENOMEM;
		goto out;
	}

	for (sec = first_sec; sec < last_sec; sec++) {
		uint32_t cnt;
		vhd_block_vector_entry_t *v;

		cnt = VHD_SECTOR_SIZE - (blk_start & (VHD_SECTOR_SIZE - 1));
		if (cnt > blk_end - blk_start)
			cnt = blk_end - blk_start;

		if (map && !test_bit(map, sec))
			goto next;

		if (vhd_bitmap_test(ctx, bitmap, sec)) {
			if (vec->entries > 0) {
				v = vec->array + vec->entries - 1;
				if (v->off + v->bytes == blk_start) {
					v->bytes += cnt;
					goto next;
				}
			}

			v        = vec->array + vec->entries;
			v->off   = blk_start;
			v->bytes = cnt;
			v->buf   = buf;

			vec->entries++;

		} else if (map) {
			clear_bit(map, sec);
		}

	next:
		blk_start += cnt;
		buf       += cnt;
	}

	vec->block = block;

out:
	free(bitmap);
	return err;
}

#if 0
/**
 * @block: vhd block number
 * @buf: buffer to place data in
 * @size: number of bytes to read
 * @start: byte offset into block from which to start reading
 * @end: byte offset in block at which to stop reading
 *
 * reads data (if it exists) into @buf.  partial reads may occur
 * for the first and last sectors if @start and @end are not multiples
 * of vhd sector size.
 */
static int
vhd_block_vector_read_allocated(vhd_context_t *ctx, uint32_t block,
				char *buf, uint64_t start, uint64_t end)
{
	int err;
	vhd_block_vector_t vec;

	vec.array = NULL;

	err = vhd_block_vector_init(ctx, &vec, block, NULL, buf, start, end);
	if (err)
		goto out;

	err = vhd_block_vector_read(ctx, &vec);

out:
	free(vec.array);
	return err;
}
#endif

/**
 * @block: vhd block number
 * @map: bitmap of sectors in block which should be read
 * @buf: buffer to place data in
 * @start: byte offset into block from which to start reading
 * @end: byte offset in block at which to stop reading
 *
 * for every bit set in @map (corresponding to sectors in @block),
 * reads data (if it exists) into @buf.  if data does not exist,
 * clears corresponding bit in @map.  partial reads may occur
 * for the first and last sectors if @start and @end are not multiples
 * of vhd sector size.
 */
static int
vhd_block_vector_read_allocated_selective(vhd_context_t *ctx,
					  uint32_t block, char *map, char *buf,
					  uint64_t start, uint64_t end)
{
	int err;
	vhd_block_vector_t vec;

	vec.array = NULL;

	err = vhd_block_vector_init(ctx, &vec, block, map, buf, start, end);
	if (err)
		goto out;

	err = vhd_block_vector_read(ctx, &vec);

out:
	free(vec.array);
	return err;
}

/**
 * @map: bitmap of sectors which have already been read
 * @buf: destination buffer
 * @size: size in bytes to read
 * @off: byte offset in virtual disk to read
 *
 * reads @size bytes into @buf, starting at @off, skipping sectors
 * which have corresponding bits set in @map
 */
static int
__vhd_io_dynamic_read_link_bytes(vhd_context_t *ctx, char *map,
				 char *buf, size_t size, uint64_t off)
{
	char *blkmap;
	int i, err, map_off;
	off64_t blk_off, blk_size;
	uint32_t blk, bytes, first_sec, last_sec;

	blkmap = malloc((ctx->spb + 7) >> 3);
	if (!blkmap) {
		err = -ENOMEM;
		goto out;
	}

	map_off  = 0;
	blk_size = vhd_sectors_to_bytes(ctx->spb);

	do {
		blk     = off / blk_size;
		blk_off = off % blk_size;
		bytes   = MIN(blk_size - blk_off, size);

		first_sec = blk_off >> VHD_SECTOR_SHIFT;
		last_sec  = secs_round_up_no_zero(blk_off + bytes);

		if (ctx->bat.bat[blk] == DD_BLK_UNUSED)
			goto next;

		memset(blkmap, 0, (ctx->spb + 7) >> 3);

		for (i = 0; i < (last_sec - first_sec); i++)
			if (!test_bit(map, map_off + i))
				set_bit(blkmap, first_sec + i);

		err = vhd_block_vector_read_allocated_selective(ctx, blk,
								blkmap, buf,
								blk_off,
								blk_off +
								bytes);
		if (err)
			goto out;

		for (i = 0; i < (last_sec - first_sec); i++)
			if (test_bit(blkmap, first_sec + i))
				set_bit(map, map_off + i);

	next:
		size    -= bytes;
		off     += bytes;
		map_off += (last_sec - first_sec);
		buf     += bytes;

	} while (size);

	err = 0;
out:
	free(blkmap);
	return err;
}

static int
__raw_read_link_bytes(const char *filename,
		      char *map, char *buf, size_t size, uint64_t off)
{
	int fd, err;
	uint32_t i, first_sec, last_sec;

	fd = open(filename, O_RDONLY | O_LARGEFILE);
	if (fd == -1) {
		VHDLOG("%s: failed to open: %d\n", filename, -errno);
		return -errno;
	}

	first_sec = off >> VHD_SECTOR_SHIFT;
	last_sec  = secs_round_up_no_zero(off + size);

	for (i = first_sec; i < last_sec; i++) {
		if (!test_bit(map, i - first_sec)) {
			uint32_t secs = 0;
			uint64_t coff, csize;

			while (i + secs < last_sec &&
			       !test_bit(map, i + secs - first_sec))
				secs++;

			coff  = vhd_sectors_to_bytes(i);
			csize = vhd_sectors_to_bytes(secs);

			if (i == first_sec)
				coff = off;
			if (secs == last_sec - 1)
				csize = (off + size) - coff;

			if (pread(fd, buf + coff - off, csize, coff) != csize) {
				err = (errno ? -errno : -EIO);
				goto close;
			}

			i += secs - 1;
		}
	}

	err = 0;

close:
	close(fd);
	return err;
}

static int
__vhd_io_dynamic_read_bytes(vhd_context_t *ctx,
			    char *buf, size_t size, uint64_t off)
{
	int err;
	char *next, *map;
	vhd_context_t parent, *vhd;
	uint32_t i, done, first_sec, last_sec;

	err  = vhd_get_bat(ctx);
	if (err)
		return err;

	first_sec = off >> VHD_SECTOR_SHIFT;
	last_sec  = secs_round_up_no_zero(off + size);

	vhd  = ctx;
	next = NULL;
	map  = calloc(1, ((last_sec - first_sec) + 7) >> 3);
	if (!map) {
		err = -ENOMEM;
		goto out;
	}

	for (;;) {
		err = __vhd_io_dynamic_read_link_bytes(vhd, map,
						       buf, size, off);
		if (err)
			goto close;

		for (done = 0, i = 0; i < (last_sec - first_sec); i++)
			if (test_bit(map, i))
				done++;

		if (done == last_sec - first_sec) {
			err = 0;
			goto close;
		}

		if (vhd->footer.type == HD_TYPE_DIFF) {
			vhd_context_t *p;
			p = vhd_cache_get_parent(vhd);
			if (p) {
				vhd = p;
				err = vhd_get_bat(vhd);
				if (err)
					goto out;
				continue;
			}

			err = vhd_parent_locator_get(vhd, &next);
			if (err)
				goto close;

			if (vhd_parent_raw(vhd)) {
				err = __raw_read_link_bytes(next, map,
							    buf, size, off);
				goto close;
			}
		} else {
			err = 0;
			goto close;
		}

		if (vhd != ctx)
			vhd_close(vhd);
		vhd = &parent;

		err = vhd_open(vhd, next, VHD_OPEN_RDONLY);
		if (err)
			goto out;

		err = vhd_get_bat(vhd);
		if (err)
			goto close;

		free(next);
		next = NULL;
	}

close:
	if (!err) {
		/*
		 * clear any regions not present on disk
		 */
		for (i = first_sec; i < last_sec; i++) {
			if (!test_bit(map, i - first_sec)) {
				uint64_t coff  = vhd_sectors_to_bytes(i);
				uint32_t csize = VHD_SECTOR_SIZE;

				if (i == first_sec)
					coff = off;
				if (i == last_sec - 1)
					csize = (off + size) - coff;

				memset(buf + coff - off, 0, csize);
			}
		}
	}

	if (vhd != ctx && !vhd_flag_test(vhd->oflags, VHD_OPEN_CACHED))
		vhd_close(vhd);
out:
	free(map);
	free(next);
	return err;
}

int
vhd_io_read_bytes(vhd_context_t *ctx, void *buf, size_t size, uint64_t off)
{
	if (off + size > ctx->footer.curr_size)
		return -ERANGE;

	if (!vhd_type_dynamic(ctx))
		return vhd_pread(ctx, buf, size, off);

	return __vhd_io_dynamic_read_bytes(ctx, buf, size, off);
}

static int
__vhd_io_dynamic_write_bytes_aligned(vhd_context_t *ctx,
				     char *buf, size_t size, uint64_t off)
{
	char *map;
	int i, err, ret;
	uint64_t blk_off, blk_size, blk_start;
	uint32_t blk, bytes, first_sec, last_sec;

	if (off & (VHD_SECTOR_SIZE - 1) || size & (VHD_SECTOR_SIZE - 1))
		return -EINVAL;

	err = vhd_get_bat(ctx);
	if (err)
		return err;

	if (vhd_has_batmap(ctx)) {
		err = vhd_get_batmap(ctx);
		if (err)
			return err;
	}

	map      = NULL;
	blk_size = vhd_sectors_to_bytes(ctx->spb);

	do {
		blk     = off / blk_size;
		blk_off = off % blk_size;
		bytes   = MIN(blk_size - blk_off, size);

		first_sec = blk_off >> VHD_SECTOR_SHIFT;
		last_sec  = secs_round_up_no_zero(blk_off + bytes);

		blk_start = ctx->bat.bat[blk];
		if (blk_start == DD_BLK_UNUSED) {
			err = __vhd_io_allocate_block(ctx, blk);
			if (err)
				goto fail;

			blk_start = ctx->bat.bat[blk];
		}

		blk_start = vhd_sectors_to_bytes(blk_start + ctx->bm_secs);

		err = vhd_pwrite(ctx, buf, bytes, blk_start + blk_off);
		if (err)
			goto fail;

		if (vhd_has_batmap(ctx) &&
		    vhd_batmap_test(ctx, &ctx->batmap, blk))
			goto next;

		err = vhd_read_bitmap(ctx, blk, &map);
		if (err) {
			map = NULL;
			goto fail;
		}

		for (i = first_sec; i < last_sec; i++)
			vhd_bitmap_set(ctx, map, i);

		err = vhd_write_bitmap(ctx, blk, map);
		if (err)
			goto fail;

		if (vhd_has_batmap(ctx)) {
			for (i = 0; i < ctx->spb; i++)
				if (!vhd_bitmap_test(ctx, map, i)) {
					free(map);
					map = NULL;
					goto next;
				}

			vhd_batmap_set(ctx, &ctx->batmap, blk);
			err = vhd_write_batmap(ctx, &ctx->batmap);
			if (err)
				goto fail;
		}

		free(map);
		map = NULL;

	next:
		size   -= bytes;
		off    += bytes;
		buf    += bytes;

	} while (size);

	err = 0;

out:
	ret = vhd_write_footer(ctx, &ctx->footer);
	return (err ? err : ret);

fail:
	free(map);
	goto out;
}

static int
__vhd_io_dynamic_write_bytes(vhd_context_t *ctx,
			     char *buf, size_t size, uint64_t off)
{
	int err;
	char *tmp;
	uint32_t first_sec, last_sec, first_sec_off, last_sec_off;

	err = 0;
	tmp = NULL;

	first_sec = off >> VHD_SECTOR_SHIFT;
	last_sec  = secs_round_up_no_zero(off + size);

	first_sec_off = off & (VHD_SECTOR_SIZE - 1);
	last_sec_off  = (off + size) & (VHD_SECTOR_SIZE - 1);

	if (first_sec_off || last_sec_off) {
		tmp = malloc(VHD_SECTOR_SIZE);
		if (!tmp) {
			err = -ENOMEM;
			goto out;
		}

		if (first_sec_off) {
			uint32_t new = VHD_SECTOR_SIZE - first_sec_off;
			if (new > size)
				new = size;

			err = vhd_io_read_bytes(
				ctx, tmp, VHD_SECTOR_SIZE,
				vhd_sectors_to_bytes(first_sec));
			if (err)
				goto out;

			memcpy(tmp + first_sec_off, buf, new);

			err = __vhd_io_dynamic_write_bytes_aligned(
				ctx, tmp, VHD_SECTOR_SIZE,
				vhd_sectors_to_bytes(first_sec));
			if (err)
				goto out;

			buf  += new;
			off  += new;
			size -= new;
		}

		if (last_sec_off &&
		    (last_sec - first_sec > 1 || !first_sec_off)) {
			uint32_t new = last_sec_off;

			err = vhd_io_read_bytes(
				ctx, tmp, VHD_SECTOR_SIZE,
				vhd_sectors_to_bytes(last_sec - 1));
			if (err)
				goto out;

			memcpy(tmp, buf + size - new, new);

			err = __vhd_io_dynamic_write_bytes_aligned(
				ctx, tmp, VHD_SECTOR_SIZE,
				vhd_sectors_to_bytes(last_sec - 1));
			if (err)
				goto out;

			size -= new;
		}
	}

	if (size)
		err = __vhd_io_dynamic_write_bytes_aligned(ctx, buf, size, off);

out:
	free(tmp);
	return err;
}

int
vhd_io_write_bytes(vhd_context_t *ctx, void *buf, size_t size, uint64_t off)
{
	if (off + size > ctx->footer.curr_size)
		return -ERANGE;

	if (!vhd_type_dynamic(ctx))
		return vhd_pwrite(ctx, buf, size, off);

	return __vhd_io_dynamic_write_bytes(ctx, buf, size, off);
}

int
vhd_marker(vhd_context_t *ctx, char *marker)
{
	int err;
	vhd_batmap_t batmap;

	*marker = 0;

	if (!vhd_has_batmap(ctx))
		return -ENOSYS;

	err = vhd_read_batmap_header(ctx, &batmap);
	if (err)
		return err;

	*marker = batmap.header.marker;
	return 0;
}

int
vhd_set_marker(vhd_context_t *ctx, char marker)
{
	int err;
	vhd_batmap_t batmap;

	if (!vhd_has_batmap(ctx))
		return -ENOSYS;

	err = vhd_read_batmap_header(ctx, &batmap);
	if (err)
		return err;

	batmap.header.marker = marker;
	return vhd_write_batmap_header(ctx, &batmap);
}<|MERGE_RESOLUTION|>--- conflicted
+++ resolved
@@ -705,14 +705,7 @@
 vhd_time_to_string(uint32_t timestamp, char *target)
 {
 	char *cr;
-<<<<<<< HEAD
 	time_t unix_timestamp;
-=======
-	struct tm tm;
-	time_t unix_timestamp;
-
-	memset(&tm, 0, sizeof(struct tm));
->>>>>>> df5a81e5
 
 	unix_timestamp = (time_t)timestamp + VHD_EPOCH_START;
 	ctime_r(&unix_timestamp, target);
