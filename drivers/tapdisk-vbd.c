/*
 * Copyright (C) Citrix Systems Inc.
 *
 * This program is free software; you can redistribute it and/or
 * modify it under the terms of the GNU General Public License
 * as published by the Free Software Foundation; version 2.1 only
 *
 * This program is distributed in the hope that it will be useful,
 * but WITHOUT ANY WARRANTY; without even the implied warranty of
 * MERCHANTABILITY or FITNESS FOR A PARTICULAR PURPOSE.  See the
 * GNU General Public License for more details.
 *
 * You should have received a copy of the GNU General Public License
 * along with this program; if not, write to the Free Software Foundation, Inc.,
 * 51 Franklin Street, Fifth Floor, Boston, MA  02110-1301, USA.
 */

#ifdef HAVE_CONFIG_H
#include "config.h"
#endif

#include <stdio.h>
#include <errno.h>
#include <fcntl.h>
#include <regex.h>
#include <unistd.h>
#include <stdlib.h>
#include <libgen.h>
#include <sys/mman.h>
#include <sys/ioctl.h>
#include <openssl/md5.h>
#include <sys/stat.h>
#include <sys/types.h>

#include "debug.h"
#include "libvhd.h"
#include "tapdisk-blktap.h"
#include "tapdisk-image.h"
#include "tapdisk-driver.h"
#include "tapdisk-server.h"
#include "tapdisk-vbd.h"
#include "tapdisk-disktype.h"
#include "tapdisk-interface.h"
#include "tapdisk-stats.h"
#include "tapdisk-storage.h"
#include "tapdisk-nbdserver.h"
<<<<<<< HEAD
#include "td-stats.h"
=======
#include "tapdisk-utils.h"

/*
 * FIXME blktap3 stores the page size in a global variable, use that once
 * blktap3 gets merged
 */
#define RRD_SHM_SIZE 4096
>>>>>>> 4703674e

#define DBG(_level, _f, _a...) tlog_write(_level, _f, ##_a)
#define ERR(_err, _f, _a...) tlog_error(_err, _f, ##_a)

#define INFO(_f, _a...)            tlog_syslog(TLOG_INFO, "vbd: " _f, ##_a)
#define ERROR(_f, _a...)           tlog_syslog(TLOG_WARN, "vbd: " _f, ##_a)

#define TD_VBD_EIO_RETRIES          10
#define TD_VBD_EIO_SLEEP            1
#define TD_VBD_WATCHDOG_TIMEOUT     10

static void tapdisk_vbd_complete_vbd_request(td_vbd_t *, td_vbd_request_t *);
static int  tapdisk_vbd_queue_ready(td_vbd_t *);
static void tapdisk_vbd_check_queue_state(td_vbd_t *);

/*
 * initialization
 */

static void
tapdisk_vbd_mark_progress(td_vbd_t *vbd)
{
	gettimeofday(&vbd->ts, NULL);
}

td_vbd_t*
tapdisk_vbd_create(uint16_t uuid)
{
	td_vbd_t *vbd;

	vbd = calloc(1, sizeof(td_vbd_t));
	if (!vbd) {
		EPRINTF("failed to allocate tapdisk state\n");
		return NULL;
	}

	vbd->uuid        = uuid;
	vbd->req_timeout = TD_VBD_REQUEST_TIMEOUT;

	INIT_LIST_HEAD(&vbd->images);
	INIT_LIST_HEAD(&vbd->new_requests);
	INIT_LIST_HEAD(&vbd->pending_requests);
	INIT_LIST_HEAD(&vbd->failed_requests);
	INIT_LIST_HEAD(&vbd->completed_requests);
	INIT_LIST_HEAD(&vbd->next);
	tapdisk_vbd_mark_progress(vbd);

	return vbd;
}

int
tapdisk_vbd_initialize(int rfd, int wfd, uint16_t uuid)
{
	td_vbd_t *vbd;

	vbd = tapdisk_server_get_vbd(uuid);
	if (vbd) {
		EPRINTF("duplicate vbds! %u\n", uuid);
		return -EEXIST;
	}

	vbd = tapdisk_vbd_create(uuid);

	tapdisk_server_add_vbd(vbd);

	return 0;
}

static int
tapdisk_vbd_validate_chain(td_vbd_t *vbd)
{
	return tapdisk_image_validate_chain(&vbd->images);
}

static int
vbd_stats_destroy(td_vbd_t *vbd) {

    int err = 0;

    ASSERT(vbd);

    if (vbd->rrd.mem) {
        err = munmap(vbd->rrd.mem, RRD_SHM_SIZE);
        if (err == -1) {
            err = errno;
            EPRINTF("failed to munmap %s: %s\n", vbd->rrd.path,
                    strerror(err));
            goto out;
        }
        vbd->rrd.mem = NULL;
    }

    if (vbd->rrd.fd > 0) {
        do {
            err = close(vbd->rrd.fd);
            if (err)
                err = errno;
        } while (err == EINTR);
        if (err) {
            EPRINTF("failed to close %s: %s\n", vbd->rrd.path, strerror(err));
            goto out;
        }
        vbd->rrd.fd = 0;
    }

    if (vbd->rrd.path) {

        err = unlink(vbd->rrd.path);
        if (err == -1) {
            err = errno;
            if (err != ENOENT)
                goto out;
        }
        free(vbd->rrd.path);
        vbd->rrd.path = NULL;
    }

out:
    return -err;
}

static int
vbd_stats_create(td_vbd_t *vbd) {

    int err;

    ASSERT(vbd);

	err = mkdir("/dev/shm/metrics", S_IRUSR | S_IWUSR);
	if (err && errno != EEXIST)
		goto out;

    /*
     * FIXME we use tap-<tapdisk PID>-<minor number> for now, might want to
     * reconsider
     */
    err = asprintf(&vbd->rrd.path, "/dev/shm/metrics/tap-%d-%d", getpid(),
            vbd->uuid);
    if (err == -1) {
        err = errno;
        vbd->rrd.path = NULL;
        EPRINTF("failed to create metric file: %s\n", strerror(err));
        goto out;
    }
    err = 0;

    vbd->rrd.fd = open(vbd->rrd.path, O_CREAT | O_TRUNC | O_RDWR | O_EXCL,
            S_IRUSR | S_IWUSR);
    if (vbd->rrd.fd == -1) {
        err = errno;
        EPRINTF("failed to open %s: %s\n", vbd->rrd.path, strerror(err));
        goto out;
    }

    err = ftruncate(vbd->rrd.fd, RRD_SHM_SIZE);
    if (err == -1) {
        err = errno;
        EPRINTF("failed to truncate %s: %s\n", vbd->rrd.path, strerror(err));
        goto out;
    }

    vbd->rrd.mem = mmap(NULL, RRD_SHM_SIZE, PROT_READ | PROT_WRITE, MAP_SHARED,
            vbd->rrd.fd, 0);
    if (vbd->rrd.mem == MAP_FAILED) {
        err = errno;
        EPRINTF("failed to mmap %s: %s\n", vbd->rrd.path, strerror(err));
        goto out;
    }

out:
    if (err) {
        int err2 = vbd_stats_destroy(vbd);
        if (err2)
            EPRINTF("failed to clean up failed RRD shared memory creation: "
                    "%s (error ignored)\n", strerror(-err2));
    }
    return -err;
}

void
tapdisk_vbd_close_vdi(td_vbd_t *vbd)
{
    int err;

    err = vbd_stats_destroy(vbd);
    if (err) {
        EPRINTF("failed to destroy RRD stats file: %s (error ignored)\n",
                strerror(-err));
    }

	tapdisk_image_close_chain(&vbd->images);

	if (vbd->secondary &&
	    vbd->secondary_mode != TD_VBD_SECONDARY_MIRROR) {
		tapdisk_image_close(vbd->secondary);
		vbd->secondary = NULL;
	}

	if (vbd->retired) {
		tapdisk_image_close(vbd->retired);
		vbd->retired = NULL;
	}

	td_flag_set(vbd->state, TD_VBD_CLOSED);
}

static int
tapdisk_vbd_add_block_cache(td_vbd_t *vbd)
{
	td_image_t *cache, *image, *target, *tmp;
	int err;

	target = NULL;

	tapdisk_vbd_for_each_image(vbd, image, tmp)
		if (td_flag_test(image->flags, TD_OPEN_RDONLY) &&
		    td_flag_test(image->flags, TD_OPEN_SHAREABLE)) {
			target = image;
			break;
		}

	if (!target)
		return 0;

	cache = tapdisk_image_allocate(target->name,
				       DISK_TYPE_BLOCK_CACHE,
				       target->flags);
	if (!cache)
		return -ENOMEM;

	/* try to load existing cache */
	err = td_load(cache);
	if (!err)
		goto done;

	/* hack driver to send open() correct image size */
	if (!target->driver) {
		err = -ENODEV;
		goto fail;
	}

	cache->driver = tapdisk_driver_allocate(cache->type,
						cache->name,
						cache->flags);
	if (!cache->driver) {
		err = -ENOMEM;
		goto fail;
	}

	cache->driver->info = target->driver->info;

	/* try to open new cache */
	err = td_open(cache);
	if (!err)
		goto done;

fail:
	/* give up */
	tapdisk_image_free(target);
	return err;

done:
	/* insert cache before image */
	list_add(&cache->next, target->next.prev);
	return 0;
}

static int
tapdisk_vbd_add_local_cache(td_vbd_t *vbd)
{
	td_image_t *cache, *parent;
	int err;

	parent = tapdisk_vbd_first_image(vbd);
	if (tapdisk_vbd_is_last_image(vbd, parent)) {
		DPRINTF("Single-image chain, nothing to cache");
		return 0;
	}

	cache = tapdisk_image_allocate(parent->name,
				       DISK_TYPE_LCACHE,
				       parent->flags);

	if (!cache)
		return -ENOMEM;

	/* try to load existing cache */
	err = td_load(cache);
	if (!err)
		goto done;

	cache->driver = tapdisk_driver_allocate(cache->type,
						cache->name,
						cache->flags);
	if (!cache->driver) {
		err = -ENOMEM;
		goto fail;
	}

	cache->driver->info = parent->driver->info;

	/* try to open new cache */
	err = td_open(cache);
	if (!err)
		goto done;

fail:
	tapdisk_image_free(cache);
	return err;

done:
	/* insert cache right above leaf image */
	list_add(&cache->next, &parent->next);

	DPRINTF("Added local_cache driver\n");
	return 0;
}

int
tapdisk_vbd_add_secondary(td_vbd_t *vbd)
{
	td_image_t *leaf, *second = NULL;
	const char *path;
	int type, err;

	if (strcmp(vbd->secondary_name, "null") == 0) {
		DPRINTF("Removing secondary image\n");
		vbd->secondary_mode = TD_VBD_SECONDARY_DISABLED;
		vbd->secondary = NULL;
		vbd->nbd_mirror_failed = 0;
		return 0;
	}

	DPRINTF("Adding secondary image: %s\n", vbd->secondary_name);

	type = tapdisk_disktype_parse_params(vbd->secondary_name, &path);
	if (type < 0)
		return type;

	leaf = tapdisk_vbd_first_image(vbd);
	if (!leaf) {
		err = -EINVAL;
		goto fail;
	}

	err = tapdisk_image_open(type, path, leaf->flags, &second);
	if (err) {
		if (type == DISK_TYPE_NBD)
			vbd->nbd_mirror_failed = 1;

		vbd->secondary=NULL;
		vbd->secondary_mode=TD_VBD_SECONDARY_DISABLED;
		
		goto fail;
	}

	if (second->info.size != leaf->info.size) {
		EPRINTF("Secondary image size %"PRIu64" != image size %"PRIu64"\n",
			second->info.size, leaf->info.size);
		err = -EINVAL;
		goto fail;
	}

	vbd->secondary = second;
	leaf->flags |= TD_IGNORE_ENOSPC;
	if (td_flag_test(vbd->flags, TD_OPEN_STANDBY)) {
		DPRINTF("In standby mode\n");
		vbd->secondary_mode = TD_VBD_SECONDARY_STANDBY;
	} else {
		DPRINTF("In mirror mode\n");
		vbd->secondary_mode = TD_VBD_SECONDARY_MIRROR;
		/*
		 * we actually need this image to also be part of the chain, 
		 * since it may already contain data
		 */
		list_add(&second->next, &leaf->next);
	}

	DPRINTF("Added secondary image\n");
	return 0;

fail:
	if (second)
		tapdisk_image_close(second);
	return err;
}

static void signal_enospc(td_vbd_t *vbd)
{
	int fd, err;
	char *fn;

	err = asprintf(&fn, BLKTAP2_ENOSPC_SIGNAL_FILE"%d", vbd->tap->minor);
	if (err == -1) {
		EPRINTF("Failed to signal ENOSPC condition\n");
		return;
	}

	fd = open(fn, O_WRONLY | O_CREAT | O_NONBLOCK, 0666);
	if (fd == -1)
		EPRINTF("Failed to open file to signal ENOSPC condition\n");
	else
		close(fd);

	free(fn);
}

#if 0
static int
tapdisk_vbd_open_index(td_vbd_t *vbd)
{
	int err;
	char *path;
	td_flag_t flags;
	td_image_t *last, *image;

	last = tapdisk_vbd_last_image(vbd);
	err  = asprintf(&path, "%s.bat", last->name);
	if (err == -1)
		return -errno;

	err = access(path, R_OK);
	if (err == -1) {
		free(path);
		return -errno;
	}

	flags = vbd->flags | TD_OPEN_RDONLY | TD_OPEN_SHAREABLE;
	image = tapdisk_image_allocate(path, DISK_TYPE_VINDEX, flags);
	if (!image) {
		err = -ENOMEM;
		goto fail;
	}

	err = td_open(image);
	if (err)
		goto fail;

	tapdisk_vbd_add_image(vbd, image);
	return 0;

fail:
	if (image)
		tapdisk_image_free(image);
	free(path);
	return err;
}
#endif

static int
tapdisk_vbd_add_dirty_log(td_vbd_t *vbd)
{
	int err;
	td_driver_t *driver;
	td_image_t *log, *parent;

	driver = NULL;
	log    = NULL;

	parent = tapdisk_vbd_first_image(vbd);

	log    = tapdisk_image_allocate(parent->name,
					DISK_TYPE_LOG,
					parent->flags);
	if (!log)
		return -ENOMEM;

	driver = tapdisk_driver_allocate(log->type,
					 log->name,
					 log->flags);
	if (!driver) {
		err = -ENOMEM;
		goto fail;
	}

	driver->info = parent->driver->info;
	log->driver  = driver;

	err = td_open(log);
	if (err)
		goto fail;

	tapdisk_vbd_add_image(vbd, log);
	return 0;

fail:
	tapdisk_image_free(log);
	return err;
}

int
tapdisk_vbd_open_vdi(td_vbd_t *vbd, const char *name, td_flag_t flags, int prt_devnum)
{
	char *tmp = vbd->name;
	int err;

	if (!list_empty(&vbd->images)) {
		err = -EBUSY;
		goto fail;
	}

	if (!name && !vbd->name) {
		err = -EINVAL;
		goto fail;
	}

	if (name) {
		vbd->name = strdup(name);
		if (!vbd->name) {
			err = -errno;
			goto fail;
		}
	}

	err = tapdisk_image_open_chain(vbd->name, flags, prt_devnum, &vbd->images);
	if (err)
		goto fail;

	td_flag_clear(vbd->state, TD_VBD_CLOSED);
	vbd->flags = flags;

	if (td_flag_test(vbd->flags, TD_OPEN_LOG_DIRTY)) {
		err = tapdisk_vbd_add_dirty_log(vbd);
		if (err)
			goto fail;
	}

	if (td_flag_test(vbd->flags, TD_OPEN_ADD_CACHE)) {
		err = tapdisk_vbd_add_block_cache(vbd);
		if (err)
			goto fail;
	}

	if (td_flag_test(vbd->flags, TD_OPEN_LOCAL_CACHE)) {
		err = tapdisk_vbd_add_local_cache(vbd);
		if (err)
			goto fail;
	}

	err = tapdisk_vbd_validate_chain(vbd);
	if (err)
		goto fail;

	if (td_flag_test(vbd->flags, TD_OPEN_SECONDARY)) {
		err = tapdisk_vbd_add_secondary(vbd);
		if (err) {
			if (vbd->nbd_mirror_failed != 1)
				goto fail;
			INFO("Ignoring failed NBD secondary attach\n");
			err = 0;
		}
	}

    err = vbd_stats_create(vbd);
    if (err)
        goto fail;

	if (tmp != vbd->name)
		free(tmp);

	return err;

fail:
	if (vbd->name != tmp) {
		free(vbd->name);
		vbd->name = tmp;
	}

	if (!list_empty(&vbd->images))
		tapdisk_image_close_chain(&vbd->images);

	vbd->flags = 0;

	return err;
}

void
tapdisk_vbd_detach(td_vbd_t *vbd)
{
	td_blktap_t *tap = vbd->tap;

	if (tap) {
		tapdisk_blktap_close(tap);
		vbd->tap = NULL;
	}
}

int
tapdisk_vbd_attach(td_vbd_t *vbd, const char *devname, int minor)
{

	if (vbd->tap)
		return -EALREADY;

	return tapdisk_blktap_open(devname, vbd, &vbd->tap);
}

/*
int
tapdisk_vbd_open(td_vbd_t *vbd, const char *name,
		 int minor, const char *ring, td_flag_t flags)
{
	int err;

	err = tapdisk_vbd_open_vdi(vbd, name, flags, -1);
	if (err)
		goto out;

	err = tapdisk_vbd_attach(vbd, ring, minor);
	if (err)
		goto out;

	return 0;

out:
	tapdisk_vbd_detach(vbd);
	tapdisk_vbd_close_vdi(vbd);
	free(vbd->name);
	vbd->name = NULL;
	return err;
}
*/

static void
tapdisk_vbd_queue_count(td_vbd_t *vbd, int *new,
			int *pending, int *failed, int *completed)
{
	int n, p, f, c;
	td_vbd_request_t *vreq, *tvreq;

	n = 0;
	p = 0;
	f = 0;
	c = 0;

	tapdisk_vbd_for_each_request(vreq, tvreq, &vbd->new_requests)
		n++;

	tapdisk_vbd_for_each_request(vreq, tvreq, &vbd->pending_requests)
		p++;

	tapdisk_vbd_for_each_request(vreq, tvreq, &vbd->failed_requests)
		f++;

	tapdisk_vbd_for_each_request(vreq, tvreq, &vbd->completed_requests)
		c++;

	*new       = n;
	*pending   = p;
	*failed    = f;
	*completed = c;
}

static int
tapdisk_vbd_shutdown(td_vbd_t *vbd)
{
	int new, pending, failed, completed;

	if (!list_empty(&vbd->pending_requests))
		return -EAGAIN;

	tapdisk_vbd_queue_count(vbd, &new, &pending, &failed, &completed);

	DPRINTF("%s: state: 0x%08x, new: 0x%02x, pending: 0x%02x, "
		"failed: 0x%02x, completed: 0x%02x\n", 
		vbd->name, vbd->state, new, pending, failed, completed);
	DPRINTF("last activity: %010ld.%06ld, errors: 0x%04"PRIx64", "
		"retries: 0x%04"PRIx64", received: 0x%08"PRIx64", "
		"returned: 0x%08"PRIx64", kicked: 0x%08"PRIx64"\n",
		vbd->ts.tv_sec, vbd->ts.tv_usec,
		vbd->errors, vbd->retries, vbd->received, vbd->returned,
		vbd->kicked);

	tapdisk_vbd_close_vdi(vbd);
	tapdisk_vbd_detach(vbd);
	tapdisk_server_remove_vbd(vbd);
	free(vbd->name);
	free(vbd);

	return 0;
}

int
tapdisk_vbd_close(td_vbd_t *vbd)
{
	/*
	 * don't close if any requests are pending in the aio layer
	 */
	if (!list_empty(&vbd->pending_requests))
		goto fail;

	/* 
	 * if the queue is still active and we have more
	 * requests, try to complete them before closing.
	 */
	if (tapdisk_vbd_queue_ready(vbd) &&
	    (!list_empty(&vbd->new_requests) ||
	     !list_empty(&vbd->failed_requests) ||
	     !list_empty(&vbd->completed_requests)))
		goto fail;

	return tapdisk_vbd_shutdown(vbd);

fail:
	td_flag_set(vbd->state, TD_VBD_SHUTDOWN_REQUESTED);
	DBG(TLOG_WARN, "%s: requests pending\n", vbd->name);
	return -EAGAIN;
}

/*
 * control operations
 */

void
tapdisk_vbd_debug(td_vbd_t *vbd)
{
	td_image_t *image, *tmp;
	int new, pending, failed, completed;

	tapdisk_vbd_queue_count(vbd, &new, &pending, &failed, &completed);

	DBG(TLOG_WARN, "%s: state: 0x%08x, new: 0x%02x, pending: 0x%02x, "
	    "failed: 0x%02x, completed: 0x%02x, last activity: %010ld.%06ld, "
	    "errors: 0x%04"PRIx64", retries: 0x%04"PRIx64", "
	    "received: 0x%08"PRIx64", returned: 0x%08"PRIx64", "
	    "kicked: 0x%08"PRIx64"\n",
	    vbd->name, vbd->state, new, pending, failed, completed,
	    vbd->ts.tv_sec, vbd->ts.tv_usec, vbd->errors, vbd->retries,
	    vbd->received, vbd->returned, vbd->kicked);

	tapdisk_vbd_for_each_image(vbd, image, tmp)
		td_debug(image);
}

static void
tapdisk_vbd_drop_log(td_vbd_t *vbd)
{
	if (td_flag_test(vbd->state, TD_VBD_LOG_DROPPED))
		return;

	tapdisk_vbd_debug(vbd);
	tlog_precious(0);
	td_flag_set(vbd->state, TD_VBD_LOG_DROPPED);
}

int
tapdisk_vbd_get_disk_info(td_vbd_t *vbd, td_disk_info_t *info)
{
	if (list_empty(&vbd->images))
		return -EINVAL;

	*info = tapdisk_vbd_first_image(vbd)->info;
	return 0;
}

static int
tapdisk_vbd_queue_ready(td_vbd_t *vbd)
{
	return (!td_flag_test(vbd->state, TD_VBD_DEAD) &&
		!td_flag_test(vbd->state, TD_VBD_CLOSED) &&
		!td_flag_test(vbd->state, TD_VBD_QUIESCED) &&
		!td_flag_test(vbd->state, TD_VBD_QUIESCE_REQUESTED));
}

int
tapdisk_vbd_retry_needed(td_vbd_t *vbd)
{
	return !(list_empty(&vbd->failed_requests) &&
		 list_empty(&vbd->new_requests));
}

int
tapdisk_vbd_lock(td_vbd_t *vbd)
{
	return 0;
}

int
tapdisk_vbd_quiesce_queue(td_vbd_t *vbd)
{
	if (!list_empty(&vbd->pending_requests)) {
		td_flag_set(vbd->state, TD_VBD_QUIESCE_REQUESTED);
		return -EAGAIN;
	}

	td_flag_clear(vbd->state, TD_VBD_QUIESCE_REQUESTED);
	td_flag_set(vbd->state, TD_VBD_QUIESCED);
	return 0;
}

int
tapdisk_vbd_start_queue(td_vbd_t *vbd)
{
	td_flag_clear(vbd->state, TD_VBD_QUIESCED);
	td_flag_clear(vbd->state, TD_VBD_QUIESCE_REQUESTED);
	tapdisk_vbd_mark_progress(vbd);
	return 0;
}

int
tapdisk_vbd_kill_queue(td_vbd_t *vbd)
{
	tapdisk_vbd_quiesce_queue(vbd);
	td_flag_set(vbd->state, TD_VBD_DEAD);
	return 0;
}

#if 0
static int
tapdisk_vbd_open_image(td_vbd_t *vbd, td_image_t *image)
{
	int err;
	td_image_t *parent;

	err = td_open(image);
	if (err)
		return err;

	if (!tapdisk_vbd_is_last_image(vbd, image)) {
		parent = tapdisk_vbd_next_image(image);
		err    = td_validate_parent(image, parent);
		if (err) {
			td_close(image);
			return err;
		}
	}

	return 0;
}
#endif

int
tapdisk_vbd_pause(td_vbd_t *vbd)
{
	int err;

	INFO("pause requested\n");

	td_flag_set(vbd->state, TD_VBD_PAUSE_REQUESTED);

	if (vbd->nbdserver)
		tapdisk_nbdserver_pause(vbd->nbdserver);

	err = tapdisk_vbd_quiesce_queue(vbd);
	if (err)
		return err;

	tapdisk_vbd_close_vdi(vbd);

	INFO("pause completed\n");

	if (!list_empty(&vbd->failed_requests))
		INFO("warning: failed requests pending\n");

	td_flag_clear(vbd->state, TD_VBD_PAUSE_REQUESTED);
	td_flag_set(vbd->state, TD_VBD_PAUSED);

	return 0;
}

int
tapdisk_vbd_resume(td_vbd_t *vbd, const char *name)
{
	int i, err;

	DBG(TLOG_DBG, "resume requested\n");

	if (!td_flag_test(vbd->state, TD_VBD_PAUSED)) {
		EPRINTF("resume request for unpaused vbd %s\n", vbd->name);
		return -EINVAL;
	}

	for (i = 0; i < TD_VBD_EIO_RETRIES; i++) {
		err = tapdisk_vbd_open_vdi(vbd, name, vbd->flags | TD_OPEN_STRICT, -1);
		if (!err)
			break;

		sleep(TD_VBD_EIO_SLEEP);
	}

	if (!err) {
		td_disk_info_t disk_info;
		err = tapdisk_vbd_get_disk_info(vbd, &disk_info);
		if (err) {
			EPRINTF("VBD %d failed to get disk info: %s\n", vbd->uuid,
					strerror(-err));
			goto resume_failed;
		}
		if (vbd->disk_info.size != disk_info.size
				|| vbd->disk_info.sector_size != disk_info.sector_size
				|| vbd->disk_info.info != disk_info.info) {
			EPRINTF("VBD %d cannot change disk info\n", vbd->uuid);
			err = -EMEDIUMTYPE;
			goto resume_failed;
		}
	}
resume_failed:
	if (err) {
		td_flag_set(vbd->state, TD_VBD_RESUME_FAILED);
		tapdisk_vbd_close_vdi(vbd);
		return err;
	}
	td_flag_clear(vbd->state, TD_VBD_RESUME_FAILED);

	DBG(TLOG_DBG, "resume completed\n");

	tapdisk_vbd_start_queue(vbd);
	td_flag_clear(vbd->state, TD_VBD_PAUSED);
	td_flag_clear(vbd->state, TD_VBD_PAUSE_REQUESTED);
	tapdisk_vbd_check_state(vbd);

	if (vbd->nbdserver)
		tapdisk_nbdserver_unpause(vbd->nbdserver);

	DBG(TLOG_DBG, "state checked\n");

	return 0;
}

static int
tapdisk_vbd_request_ttl(td_vbd_request_t *vreq,
			const struct timeval *now)
{
	struct timeval delta;
	timersub(now, &vreq->ts, &delta);
	return vreq->vbd->req_timeout - delta.tv_sec;
}

static int
__tapdisk_vbd_request_timeout(td_vbd_request_t *vreq,
			      const struct timeval *now)
{
	int timeout;

	timeout = tapdisk_vbd_request_ttl(vreq, now) < 0;
	if (timeout)
		ERR(vreq->error,
		    "req %s timed out, retried %d times\n",
		    vreq->name, vreq->num_retries);

	return timeout;
}

static int
tapdisk_vbd_request_timeout(td_vbd_request_t *vreq)
{
	struct timeval now;
	gettimeofday(&now, NULL);
	return __tapdisk_vbd_request_timeout(vreq, &now);
}

static void
tapdisk_vbd_check_queue_state(td_vbd_t *vbd)
{
	td_vbd_request_t *vreq, *tmp;
	struct timeval now;

	gettimeofday(&now, NULL);
	tapdisk_vbd_for_each_request(vreq, tmp, &vbd->failed_requests)
		if (__tapdisk_vbd_request_timeout(vreq, &now))
			tapdisk_vbd_complete_vbd_request(vbd, vreq);

	if (!list_empty(&vbd->new_requests) ||
	    !list_empty(&vbd->failed_requests))
		tapdisk_vbd_issue_requests(vbd);

}

static inline int
tapdisk_vbd_produce_rrds(td_vbd_t *vbd) {

	td_image_t *leaf;
	int off = 0, size = 0;
	int err;
	int i, j;
	char *buf;
	int json_str_len_off, md5sum_str_len_off, json_data_off, json_data_len;
	const int json_str_len = 8 + 1, md5sum_str_len = 32 + 1;
	char tmp[md5sum_str_len + 1];
	time_t t;
	MD5_CTX md5_ctx;
	unsigned char md5_out[MD5_DIGEST_LENGTH];

	ASSERT(vbd);

	buf = vbd->rrd.mem;

	/*
	 * If no VDI has been opened yet there's nothing to report.
	 */
	if (!buf)
		return 0;

	/*
	 * Produce RRDs every five seconds.
	 */
	t = time(NULL);
	if (t - vbd->rrd.last < 5)
		return 0;
	vbd->rrd.last = t;

	size = RRD_SHM_SIZE - off;
	err = tapdisk_snprintf(buf, &off, &size, 0, "DATASOURCES\n");
	if (err)
		return err;

	/*
	 * reserve space for JSON string length
	 */
	json_str_len_off = off;
	off += json_str_len, size -= json_str_len;

	/*
	 * reserve space for MD5 sum of JSON string
	 */
	md5sum_str_len_off = off;
	off += md5sum_str_len, size -= md5sum_str_len;

	json_data_off = off;
	err = tapdisk_snprintf(buf, &off, &size, 0,	"{\n");
	err += tapdisk_snprintf(buf, &off, &size, 1, "\"timestamp\": %lu,\n",
			time(NULL));
	err += tapdisk_snprintf(buf, &off, &size, 1, "\"datasources\": {\n");
	if (err)
		return err;

	leaf = tapdisk_vbd_first_image(vbd);

	/*
	 * XXX We're only reporting RRDs for leaves. We could traverse the list
	 * of parent and report RRDs for each one of them, if there is something
	 * to report. However, for internal VHD files there's nothing to report
	 * so that would end up in a useless traverse of the list. We could address
	 * this issue by keeping a list of images that do have an RRD callback.
	 */
	if (leaf && leaf->driver->ops->td_rrd) {
		err = leaf->driver->ops->td_rrd(leaf->driver, buf, &off, &size);
		if (err)
			return err;
		err = tapdisk_snprintf(buf, &off, &size, 0, ",\n");
		if (err)
			return err;
	}

	err += tapdisk_snprintf(buf, &off, &size, 2, "\"io_errors\": {\n");
	err += tapdisk_snprintf(buf, &off, &size, 3,
			"\"description\": \"Number of I/O errors\",\n");
	err += tapdisk_snprintf(buf, &off, &size, 3, "\"owner\": \"host\",\n");
	err += tapdisk_snprintf(buf, &off, &size, 3,  "\"type\": "
			"\"absolute\",\n");
	err += tapdisk_snprintf(buf, &off, &size, 3, "\"units\": \"units\",\n");
	err += tapdisk_snprintf(buf, &off, &size, 3, "\"min\": \"0.00\",\n");
	err += tapdisk_snprintf(buf, &off, &size, 3, "\"max\": \"inf\",\n");
	err += tapdisk_snprintf(buf, &off, &size, 3, "\"value\": \"%llu\",\n",
			vbd->errors);
	err += tapdisk_snprintf(buf, &off, &size, 3, "\"value_type\": \"float\"\n");
	err += tapdisk_snprintf(buf, &off, &size, 2, "}\n");
	err += tapdisk_snprintf(buf, &off, &size, 1, "}\n");
	err += tapdisk_snprintf(buf, &off, &size, 0, "}\n");
	if (err)
		return err;

	json_data_len = off - json_str_len;
	sprintf(tmp, "%08x\n", json_data_len);
	strncpy(buf + json_str_len_off, tmp, json_str_len);

	MD5_Init(&md5_ctx);
	MD5_Update(&md5_ctx, buf + json_data_off, json_data_len);
	MD5_Final(md5_out, &md5_ctx);
	for (i = 0, j = 0; i < MD5_DIGEST_LENGTH; i++)
		j += sprintf(buf + md5sum_str_len_off + j, "%02x", md5_out[i]);
	buf[(md5sum_str_len_off + j)] = '\n';

	memset(buf + off, '\0', size - off);
	return msync(buf, RRD_SHM_SIZE, MS_ASYNC);
}

void
tapdisk_vbd_check_state(td_vbd_t *vbd)
{

	tapdisk_vbd_produce_rrds(vbd);

	tapdisk_vbd_check_queue_state(vbd);

	if (td_flag_test(vbd->state, TD_VBD_QUIESCE_REQUESTED))
		tapdisk_vbd_quiesce_queue(vbd);

	if (td_flag_test(vbd->state, TD_VBD_PAUSE_REQUESTED))
		tapdisk_vbd_pause(vbd);

	if (td_flag_test(vbd->state, TD_VBD_SHUTDOWN_REQUESTED))
		tapdisk_vbd_close(vbd);
}

void
tapdisk_vbd_check_progress(td_vbd_t *vbd)
{
	time_t diff;
	struct timeval now, delta;

	if (list_empty(&vbd->pending_requests))
		return;

	gettimeofday(&now, NULL);
	timersub(&now, &vbd->ts, &delta);
	diff = delta.tv_sec;

	if (diff >= TD_VBD_WATCHDOG_TIMEOUT && tapdisk_vbd_queue_ready(vbd)) {
		DBG(TLOG_WARN, "%s: watchdog timeout: pending requests "
		    "idle for %ld seconds\n", vbd->name, diff);
		tapdisk_vbd_drop_log(vbd);
		return;
	}

	tapdisk_server_set_max_timeout(TD_VBD_WATCHDOG_TIMEOUT - diff);
}

/*
 * request submission 
 */

static int
tapdisk_vbd_check_queue(td_vbd_t *vbd)
{
	if (list_empty(&vbd->images))
		return -ENOSYS;

	if (!tapdisk_vbd_queue_ready(vbd))
		return -EAGAIN;

	return 0;
}

static int
tapdisk_vbd_request_should_retry(td_vbd_t *vbd, td_vbd_request_t *vreq)
{
	if (td_flag_test(vbd->state, TD_VBD_DEAD) ||
	    td_flag_test(vbd->state, TD_VBD_SHUTDOWN_REQUESTED))
		return 0;

	switch (abs(vreq->error)) {
	case EPERM:
	case ENOSYS:
	case ESTALE:
	case ENOSPC:
		return 0;
	}

	if (tapdisk_vbd_request_timeout(vreq))
		return 0;

	return 1;
}

static void
tapdisk_vbd_complete_vbd_request(td_vbd_t *vbd, td_vbd_request_t *vreq)
{
	if (!vreq->submitting && !vreq->secs_pending) {
		if (vreq->error &&
		    tapdisk_vbd_request_should_retry(vbd, vreq))
			tapdisk_vbd_move_request(vreq, &vbd->failed_requests);
		else
			tapdisk_vbd_move_request(vreq, &vbd->completed_requests);
	}
}

static void
FIXME_maybe_count_enospc_redirect(td_vbd_t *vbd, td_request_t treq)
{
	int write = treq.op == TD_OP_WRITE;
	if (write &&
	    treq.image == tapdisk_vbd_first_image(vbd) &&
	    vbd->FIXME_enospc_redirect_count_enabled)
		vbd->FIXME_enospc_redirect_count += treq.secs;
}

static void
__tapdisk_vbd_complete_td_request(td_vbd_t *vbd, td_vbd_request_t *vreq,
				  td_request_t treq, int res)
{
	td_image_t *image = treq.image;
	int err;

	err = (res <= 0 ? res : -res);
	vbd->secs_pending  -= treq.secs;
	vreq->secs_pending -= treq.secs;

	if (err != -EBUSY) {
		int write = treq.op == TD_OP_WRITE;
		td_sector_count_add(&image->stats.hits, treq.secs, write);
		if (err)
			td_sector_count_add(&image->stats.fail,
					    treq.secs, write);

		FIXME_maybe_count_enospc_redirect(vbd, treq);
	}

	if (err) {
		if (err != -EBUSY) {
			if (!vreq->error &&
			    err != vreq->prev_error)
				tlog_drv_error(image->driver, err,
					       "req %s: %s 0x%04x secs @ 0x%08"PRIx64" - %s",
					       vreq->name,
					       (treq.op == TD_OP_WRITE ? "write" : "read"),
					       treq.secs, treq.sec, strerror(abs(err)));
			vbd->errors++;
		}
		vreq->error = (vreq->error ? : err);
	}

	tapdisk_vbd_complete_vbd_request(vbd, vreq);
}

static void
__tapdisk_vbd_reissue_td_request(td_vbd_t *vbd,
				 td_image_t *image, td_request_t treq)
{
	td_image_t *parent;
	td_vbd_request_t *vreq;

	vreq = treq.vreq;
	gettimeofday(&vreq->last_try, NULL);

	vreq->submitting++;

	if (tapdisk_vbd_is_last_image(vbd, image)) {
		memset(treq.buf, 0, treq.secs << SECTOR_SHIFT);
		td_complete_request(treq, 0);
		goto done;
	}

	parent     = tapdisk_vbd_next_image(image);
	treq.image = parent;

	/* return zeros for requests that extend beyond end of parent image */
	if (treq.sec + treq.secs > parent->info.size) {
		td_request_t clone  = treq;

		if (parent->info.size > treq.sec) {
			int secs    = parent->info.size - treq.sec;
			clone.sec  += secs;
			clone.secs -= secs;
			clone.buf  += (secs << SECTOR_SHIFT);
			treq.secs   = secs;
		} else
			treq.secs   = 0;

		memset(clone.buf, 0, clone.secs << SECTOR_SHIFT);
		td_complete_request(clone, 0);

		if (!treq.secs)
			goto done;
	}

	switch (treq.op) {
	case TD_OP_WRITE:
		td_queue_write(parent, treq);
		break;

	case TD_OP_READ:
		td_queue_read(parent, treq);
		break;
	}

done:
	vreq->submitting--;
	if (!vreq->secs_pending)
		tapdisk_vbd_complete_vbd_request(vbd, vreq);
}

void
tapdisk_vbd_forward_request(td_request_t treq)
{
	td_vbd_t *vbd;
	td_image_t *image;
	td_vbd_request_t *vreq;

	image = treq.image;
	vreq  = treq.vreq;
	vbd   = vreq->vbd;

	tapdisk_vbd_mark_progress(vbd);

	if (tapdisk_vbd_queue_ready(vbd))
		__tapdisk_vbd_reissue_td_request(vbd, image, treq);
	else
		__tapdisk_vbd_complete_td_request(vbd, vreq, treq, -EBUSY);
}

void
tapdisk_vbd_complete_td_request(td_request_t treq, int res)
{
	td_vbd_t *vbd;
	td_image_t *image, *leaf;
	td_vbd_request_t *vreq;

	image = treq.image;
	vreq  = treq.vreq;
	vbd   = vreq->vbd;

	tapdisk_vbd_mark_progress(vbd);

	if (abs(res) == ENOSPC && td_flag_test(image->flags,
				TD_IGNORE_ENOSPC)) {
		res = 0;
		leaf = tapdisk_vbd_first_image(vbd);
		if (vbd->secondary_mode == TD_VBD_SECONDARY_MIRROR) {
			DPRINTF("ENOSPC: disabling mirroring\n");
			list_del_init(&leaf->next);
			vbd->retired = leaf;
		} else if (vbd->secondary_mode == TD_VBD_SECONDARY_STANDBY) {
			DPRINTF("ENOSPC: failing over to secondary image\n");
			list_add(&vbd->secondary->next, leaf->next.prev);
			vbd->FIXME_enospc_redirect_count_enabled = 1;
		}
		if (vbd->secondary_mode != TD_VBD_SECONDARY_DISABLED) {
			vbd->secondary = NULL;
			vbd->secondary_mode = TD_VBD_SECONDARY_DISABLED;
			signal_enospc(vbd);
		}
	}

	if (res != 0 && image->type == DISK_TYPE_NBD && 
			((image == vbd->secondary) || 
			 (image == vbd->retired))) {
		ERROR("Got non-zero res for NBD secondary - disabling "
				"mirroring: %s",vreq->name);
		vbd->nbd_mirror_failed = 1;
		res = 0; /* Pretend the writes have completed successfully */

		/* It was the secondary that timed out - disable secondary */
		list_del_init(&image->next);
		vbd->retired = image;
		if (vbd->secondary_mode != TD_VBD_SECONDARY_DISABLED) {
			vbd->secondary = NULL;
			vbd->secondary_mode = TD_VBD_SECONDARY_DISABLED;
		}
	}

	DBG(TLOG_DBG, "%s: req %s seg %d sec 0x%08"PRIx64
	    " secs 0x%04x buf %p op %d res %d\n", image->name,
	    vreq->name, treq.sidx, treq.sec, treq.secs,
	    treq.buf, vreq->op, res);

	__tapdisk_vbd_complete_td_request(vbd, vreq, treq, res);
}

static inline void
queue_mirror_req(td_vbd_t *vbd, td_request_t clone)
{
	clone.image = vbd->secondary;
	td_queue_write(vbd->secondary, clone);
}

static int
tapdisk_vbd_issue_request(td_vbd_t *vbd, td_vbd_request_t *vreq)
{
	td_image_t *image;
	td_request_t treq;
	td_sector_t sec;
	int i, err;

	sec    = vreq->sec;
	image  = tapdisk_vbd_first_image(vbd);

	vreq->submitting = 1;

	tapdisk_vbd_mark_progress(vbd);
	vreq->last_try = vbd->ts;

	tapdisk_vbd_move_request(vreq, &vbd->pending_requests);

	err = tapdisk_vbd_check_queue(vbd);
	if (err) {
		vreq->error = err;
		goto fail;
	}

	err = tapdisk_image_check_request(image, vreq);
	if (err) {
		vreq->error = err;
		goto fail;
	}

	for (i = 0; i < vreq->iovcnt; i++) {
		struct td_iovec *iov = &vreq->iov[i];

		treq.sidx           = i;
		treq.buf            = iov->base;
		treq.sec            = sec;
		treq.secs           = iov->secs;
		treq.image          = image;
		treq.cb             = tapdisk_vbd_complete_td_request;
		treq.cb_data        = NULL;
		treq.vreq           = vreq;


		vreq->secs_pending += iov->secs;
		vbd->secs_pending  += iov->secs;
		if (vbd->secondary_mode == TD_VBD_SECONDARY_MIRROR &&
		    vreq->op == TD_OP_WRITE) {
			vreq->secs_pending += iov->secs;
			vbd->secs_pending  += iov->secs;
		}

		switch (vreq->op) {
		case TD_OP_WRITE:
			treq.op = TD_OP_WRITE;
			/*
			 * it's important to queue the mirror request before 
			 * queuing the main one. If the main image runs into 
			 * ENOSPC, the mirroring could be disabled before 
			 * td_queue_write returns, so if the mirror request was 
			 * queued after (which would then not happen), we'd 
			 * lose that write and cause the process to hang with 
			 * unacknowledged writes
			 */
			if (vbd->secondary_mode == TD_VBD_SECONDARY_MIRROR)
				queue_mirror_req(vbd, treq);
			td_queue_write(treq.image, treq);
			break;

		case TD_OP_READ:
			treq.op = TD_OP_READ;
			td_queue_read(treq.image, treq);
			break;
		}

		DBG(TLOG_DBG, "%s: req %s seg %d sec 0x%08"PRIx64" secs 0x%04x "
		    "buf %p op %d\n", image->name, vreq->name, i, treq.sec, treq.secs,
		    treq.buf, vreq->op);
		sec += iov->secs;
	}

	err = 0;

out:
	vreq->submitting--;
	if (!vreq->secs_pending) {
		err = (err ? : vreq->error);
		tapdisk_vbd_complete_vbd_request(vbd, vreq);
	}

	return err;

fail:
	vreq->error = err;
	goto out;
}

static int
tapdisk_vbd_request_completed(td_vbd_t *vbd, td_vbd_request_t *vreq)
{
	return vreq->list_head == &vbd->completed_requests;
}

static int
tapdisk_vbd_reissue_failed_requests(td_vbd_t *vbd)
{
	int err;
	struct timeval now;
	td_vbd_request_t *vreq, *tmp;

	err = 0;
	gettimeofday(&now, NULL);

	tapdisk_vbd_for_each_request(vreq, tmp, &vbd->failed_requests) {
		if (vreq->secs_pending)
			continue;

		if (td_flag_test(vbd->state, TD_VBD_SHUTDOWN_REQUESTED)) {
			tapdisk_vbd_complete_vbd_request(vbd, vreq);
			continue;
		}

		if (vreq->error != -EBUSY &&
		    now.tv_sec - vreq->last_try.tv_sec < TD_VBD_RETRY_INTERVAL)
			continue;

		vbd->retries++;
		vreq->num_retries++;

		vreq->prev_error = vreq->error;
		vreq->error      = 0;

		DBG(TLOG_DBG, "retry #%d of req %s, "
		    "sec 0x%08"PRIx64", iovcnt: %d\n", vreq->num_retries,
		    vreq->name, vreq->sec, vreq->iovcnt);

		err = tapdisk_vbd_issue_request(vbd, vreq);
		/*
		 * if this request failed, but was not completed,
		 * we'll back off for a while.
		 */
		if (err && !tapdisk_vbd_request_completed(vbd, vreq))
			break;
	}

	return 0;
}

static void
tapdisk_vbd_count_new_request(td_vbd_t *vbd, td_vbd_request_t *vreq)
{
	struct td_iovec *iov;
	int write;

	write = vreq->op == TD_OP_WRITE;

	for (iov = &vreq->iov[0]; iov < &vreq->iov[vreq->iovcnt]; iov++)
		td_sector_count_add(&vbd->secs, iov->secs, write);
}

static int
tapdisk_vbd_issue_new_requests(td_vbd_t *vbd)
{
	int err;
	td_vbd_request_t *vreq, *tmp;

	tapdisk_vbd_for_each_request(vreq, tmp, &vbd->new_requests) {
		err = tapdisk_vbd_issue_request(vbd, vreq);
		/*
		 * if this request failed, but was not completed,
		 * we'll back off for a while.
		 */
		if (err && !tapdisk_vbd_request_completed(vbd, vreq))
			return err;

		tapdisk_vbd_count_new_request(vbd, vreq);
	}

	return 0;
}

int
tapdisk_vbd_recheck_state(td_vbd_t *vbd)
{
	if (list_empty(&vbd->new_requests))
		return 0;

	if (td_flag_test(vbd->state, TD_VBD_QUIESCED) ||
	    td_flag_test(vbd->state, TD_VBD_QUIESCE_REQUESTED))
		return 0;

	tapdisk_vbd_issue_new_requests(vbd);

	return 1;
}

static int
tapdisk_vbd_kill_requests(td_vbd_t *vbd)
{
	td_vbd_request_t *vreq, *tmp;

	tapdisk_vbd_for_each_request(vreq, tmp, &vbd->new_requests) {
		vreq->error = -ESHUTDOWN;
		tapdisk_vbd_move_request(vreq, &vbd->completed_requests);
	}

	tapdisk_vbd_for_each_request(vreq, tmp, &vbd->failed_requests) {
		vreq->error = -ESHUTDOWN;
		tapdisk_vbd_move_request(vreq, &vbd->completed_requests);
	}

	return 0;
}

int
tapdisk_vbd_issue_requests(td_vbd_t *vbd)
{
	int err;

	if (td_flag_test(vbd->state, TD_VBD_DEAD))
		return tapdisk_vbd_kill_requests(vbd);

	if (td_flag_test(vbd->state, TD_VBD_QUIESCED) ||
	    td_flag_test(vbd->state, TD_VBD_QUIESCE_REQUESTED)) {

		if (td_flag_test(vbd->state, TD_VBD_RESUME_FAILED))
			return tapdisk_vbd_kill_requests(vbd);
		else
			return -EAGAIN;
	}

	err = tapdisk_vbd_reissue_failed_requests(vbd);
	if (err)
		return err;

	return tapdisk_vbd_issue_new_requests(vbd);
}

int
tapdisk_vbd_queue_request(td_vbd_t *vbd, td_vbd_request_t *vreq)
{
	gettimeofday(&vreq->ts, NULL);
	vreq->vbd = vbd;

	list_add_tail(&vreq->next, &vbd->new_requests);
	vbd->received++;

	return 0;
}

void
tapdisk_vbd_kick(td_vbd_t *vbd)
{
	const struct list_head *list = &vbd->completed_requests;
	td_vbd_request_t *vreq, *prev, *next;

	vbd->kicked++;

	while (!list_empty(list)) {
		prev = list_entry(list->next, td_vbd_request_t, next);
		list_del(&prev->next);

		tapdisk_vbd_for_each_request(vreq, next, list) {
			if (vreq->token == prev->token) {

				prev->cb(prev, prev->error, prev->token, 0);
				vbd->returned++;

				list_del(&vreq->next);
				prev = vreq;
			}
		}

		prev->cb(prev, prev->error, prev->token, 1);
		vbd->returned++;
	}
}

int
tapdisk_vbd_start_nbdserver(td_vbd_t *vbd)
{
	td_disk_info_t info;
	int err;

	err = tapdisk_vbd_get_disk_info(vbd, &info);

	if (err)
		return err;

	vbd->nbdserver = tapdisk_nbdserver_alloc(vbd, info);

	if (!vbd->nbdserver) {
		EPRINTF("Error starting nbd server");
		return -1;
	}

	err = tapdisk_nbdserver_listen_unix(vbd->nbdserver);
	if (err) {
		tapdisk_nbdserver_free(vbd->nbdserver);
		EPRINTF("failed to listen on the UNIX domain socket: %s\n",
				strerror(-err));
		return err;
	}

	return 0;
}

void
tapdisk_vbd_stats(td_vbd_t *vbd, td_stats_t *st)
{
	td_image_t *image, *next;

	tapdisk_stats_enter(st, '{');
	tapdisk_stats_field(st, "name", "s", vbd->name);

	tapdisk_stats_field(st, "secs", "[");
	tapdisk_stats_val(st, "llu", vbd->secs.rd);
	tapdisk_stats_val(st, "llu", vbd->secs.wr);
	tapdisk_stats_leave(st, ']');

	tapdisk_stats_field(st, "images", "[");
	tapdisk_vbd_for_each_image(vbd, image, next)
		tapdisk_image_stats(image, st);
	tapdisk_stats_leave(st, ']');

	if (vbd->tap) {
		tapdisk_stats_field(st, "tap", "{");
		tapdisk_blktap_stats(vbd->tap, st);
		tapdisk_stats_leave(st, '}');
	}

	if (vbd->sring) {
		tapdisk_stats_field(st, "xenbus", "{");
		tapdisk_xenblkif_stats(vbd->sring, st);
		tapdisk_stats_leave(st, '}');
	}

	tapdisk_stats_field(st,
			"FIXME_enospc_redirect_count",
			"llu", vbd->FIXME_enospc_redirect_count);

	tapdisk_stats_field(st,
			"nbd_mirror_failed",
			"d", vbd->nbd_mirror_failed);

	tapdisk_stats_leave(st, '}');
}<|MERGE_RESOLUTION|>--- conflicted
+++ resolved
@@ -44,9 +44,7 @@
 #include "tapdisk-stats.h"
 #include "tapdisk-storage.h"
 #include "tapdisk-nbdserver.h"
-<<<<<<< HEAD
 #include "td-stats.h"
-=======
 #include "tapdisk-utils.h"
 
 /*
@@ -54,7 +52,6 @@
  * blktap3 gets merged
  */
 #define RRD_SHM_SIZE 4096
->>>>>>> 4703674e
 
 #define DBG(_level, _f, _a...) tlog_write(_level, _f, ##_a)
 #define ERR(_err, _f, _a...) tlog_error(_err, _f, ##_a)
